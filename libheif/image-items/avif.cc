/*
 * HEIF codec.
 * Copyright (c) 2017 Dirk Farin <dirk.farin@gmail.com>
 *
 * This file is part of libheif.
 *
 * libheif is free software: you can redistribute it and/or modify
 * it under the terms of the GNU Lesser General Public License as
 * published by the Free Software Foundation, either version 3 of
 * the License, or (at your option) any later version.
 *
 * libheif is distributed in the hope that it will be useful,
 * but WITHOUT ANY WARRANTY; without even the implied warranty of
 * MERCHANTABILITY or FITNESS FOR A PARTICULAR PURPOSE.  See the
 * GNU Lesser General Public License for more details.
 *
 * You should have received a copy of the GNU Lesser General Public License
 * along with libheif.  If not, see <http://www.gnu.org/licenses/>.
 */

#include "pixelimage.h"
#include "avif.h"
#include "codecs/avif_dec.h"
#include "codecs/avif_enc.h"
#include "codecs/avif_boxes.h"
#include "bitstream.h"
#include "common_utils.h"
#include "libheif/api_structs.h"
#include "file.h"
#include <iomanip>
#include <limits>
#include <string>
#include <cstring>
#include <utility>

// https://aomediacodec.github.io/av1-spec/av1-spec.pdf


ImageItem_AVIF::ImageItem_AVIF(HeifContext* ctx, heif_item_id id) : ImageItem(ctx, id)
{
  m_encoder = std::make_shared<Encoder_AVIF>();
}

ImageItem_AVIF::ImageItem_AVIF(HeifContext* ctx) : ImageItem(ctx)
{
  m_encoder = std::make_shared<Encoder_AVIF>();
}


Error ImageItem_AVIF::on_load_file()
{
  auto av1C_box = get_property<Box_av1C>();
  if (!av1C_box) {
    return Error{heif_error_Invalid_input,
                 heif_suberror_No_av1C_box};
  }

  m_decoder = std::make_shared<Decoder_AVIF>(av1C_box);

  DataExtent extent;
  extent.set_from_image_item(get_context()->get_heif_file(), get_id());

  m_decoder->set_data_extent(std::move(extent));

  return Error::Ok;
}


Result<std::vector<uint8_t>> ImageItem_AVIF::read_bitstream_configuration_data() const
{
  return m_decoder->read_bitstream_configuration_data();
}


Result<std::shared_ptr<class Decoder>> ImageItem_AVIF::get_decoder() const
{
<<<<<<< HEAD
  return m_decoder;
}


std::shared_ptr<class Encoder> ImageItem_AVIF::get_encoder() const
{
  return m_encoder;
=======
  return {m_decoder};
>>>>>>> 895f7e22
}<|MERGE_RESOLUTION|>--- conflicted
+++ resolved
@@ -74,15 +74,11 @@
 
 Result<std::shared_ptr<class Decoder>> ImageItem_AVIF::get_decoder() const
 {
-<<<<<<< HEAD
-  return m_decoder;
+  return {m_decoder};
 }
 
 
 std::shared_ptr<class Encoder> ImageItem_AVIF::get_encoder() const
 {
   return m_encoder;
-=======
-  return {m_decoder};
->>>>>>> 895f7e22
 }