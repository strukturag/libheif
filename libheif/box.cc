/*
 * HEIF codec.
 * Copyright (c) 2017 Dirk Farin <dirk.farin@gmail.com>
 *
 * This file is part of libheif.
 *
 * libheif is free software: you can redistribute it and/or modify
 * it under the terms of the GNU Lesser General Public License as
 * published by the Free Software Foundation, either version 3 of
 * the License, or (at your option) any later version.
 *
 * libheif is distributed in the hope that it will be useful,
 * but WITHOUT ANY WARRANTY; without even the implied warranty of
 * MERCHANTABILITY or FITNESS FOR A PARTICULAR PURPOSE.  See the
 * GNU Lesser General Public License for more details.
 *
 * You should have received a copy of the GNU Lesser General Public License
 * along with libheif.  If not, see <http://www.gnu.org/licenses/>.
 */
#include "libheif/heif.h"
#include <cstddef>
#include <cstdint>
#include "box.h"
#include "security_limits.h"
#include "nclx.h"
#include "jpeg.h"
#include "jpeg2000.h"
#include "hevc.h"
#include "mask_image.h"
#include "vvc.h"
#include "avc.h"

#include <iomanip>
#include <utility>
#include <iostream>
#include <algorithm>
#include <cstring>
#include <set>
#include <cassert>

#if WITH_UNCOMPRESSED_CODEC
#include "uncompressed_box.h"
#endif


Fraction::Fraction(int32_t num, int32_t den)
{
  // Reduce resolution of fraction until we are in a safe range.
  // We need this as adding fractions may lead to very large denominators
  // (e.g. 0x10000 * 0x10000 > 0x100000000 -> overflow, leading to integer 0)

  numerator = num;
  denominator = den;

  while (denominator > MAX_FRACTION_VALUE || denominator < -MAX_FRACTION_VALUE) {
    numerator /= 2;
    denominator /= 2;
  }

  while (denominator > 1 && (numerator > MAX_FRACTION_VALUE || numerator < -MAX_FRACTION_VALUE)) {
    numerator /= 2;
    denominator /= 2;
  }
}

Fraction::Fraction(uint32_t num, uint32_t den)
{
  assert(num <= (uint32_t) std::numeric_limits<int32_t>::max());
  assert(den <= (uint32_t) std::numeric_limits<int32_t>::max());

  *this = Fraction(int32_t(num), int32_t(den));
}

Fraction::Fraction(int64_t num, int64_t den)
{
  while (num < std::numeric_limits<int32_t>::min() || num > std::numeric_limits<int32_t>::max() ||
         den < std::numeric_limits<int32_t>::min() || den > std::numeric_limits<int32_t>::max()) {
    num = (num + (num>=0 ? 1 : -1)) / 2;
    den = (den + (den>=0 ? 1 : -1)) / 2;
  }

  numerator = static_cast<int32_t>(num);
  denominator = static_cast<int32_t>(den);
}

Fraction Fraction::operator+(const Fraction& b) const
{
  if (denominator == b.denominator) {
    int64_t n = int64_t{numerator} + b.numerator;
    int64_t d = denominator;
    return Fraction{n,d};
  }
  else {
    int64_t n = int64_t{numerator} * b.denominator + int64_t{b.numerator} * denominator;
    int64_t d = int64_t{denominator} * b.denominator;
    return Fraction{n,d};
  }
}

Fraction Fraction::operator-(const Fraction& b) const
{
  if (denominator == b.denominator) {
    int64_t n = int64_t{numerator} - b.numerator;
    int64_t d = denominator;
    return Fraction{n,d};
  }
  else {
    int64_t n = int64_t{numerator} * b.denominator - int64_t{b.numerator} * denominator;
    int64_t d = int64_t{denominator} * b.denominator;
    return Fraction{n,d};
  }
}

Fraction Fraction::operator+(int v) const
{
  return Fraction{numerator + v * int64_t(denominator), int64_t(denominator)};
}

Fraction Fraction::operator-(int v) const
{
  return Fraction{numerator - v * int64_t(denominator), int64_t(denominator)};
}

Fraction Fraction::operator/(int v) const
{
  return Fraction{int64_t(numerator), int64_t(denominator) * v};
}

int32_t Fraction::round_down() const
{
  return numerator / denominator;
}

int32_t Fraction::round_up() const
{
  return int32_t((numerator + int64_t(denominator) - 1) / denominator);
}

int32_t Fraction::round() const
{
  return int32_t((numerator + int64_t(denominator) / 2) / denominator);
}

bool Fraction::is_valid() const
{
  return denominator != 0;
}

uint32_t from_fourcc(const char* string)
{
  return ((string[0] << 24) |
          (string[1] << 16) |
          (string[2] << 8) |
          (string[3]));
}

std::string to_fourcc(uint32_t code)
{
  std::string str("    ");
  str[0] = static_cast<char>((code >> 24) & 0xFF);
  str[1] = static_cast<char>((code >> 16) & 0xFF);
  str[2] = static_cast<char>((code >> 8) & 0xFF);
  str[3] = static_cast<char>((code >> 0) & 0xFF);

  return str;
}


BoxHeader::BoxHeader() = default;


std::vector<uint8_t> BoxHeader::get_type() const
{
  if (m_type == fourcc("uuid")) {
    return m_uuid_type;
  }
  else {
    std::vector<uint8_t> type(4);
    type[0] = static_cast<uint8_t>((m_type >> 24) & 0xFF);
    type[1] = static_cast<uint8_t>((m_type >> 16) & 0xFF);
    type[2] = static_cast<uint8_t>((m_type >> 8) & 0xFF);
    type[3] = static_cast<uint8_t>((m_type >> 0) & 0xFF);
    return type;
  }
}


std::string BoxHeader::get_type_string() const
{
  if (m_type == fourcc("uuid")) {
    // 8-4-4-4-12

    std::ostringstream sstr;
    sstr << std::hex;
    sstr << std::setfill('0');
    sstr << std::setw(2);

    for (int i = 0; i < 16; i++) {
      if (i == 4 || i == 6 || i == 8 || i == 10) {
        sstr << '-';
      }

      sstr << ((int) m_uuid_type[i]);
    }

    return sstr.str();
  }
  else {
    return to_fourcc(m_type);
  }
}


Error BoxHeader::parse_header(BitstreamRange& range)
{
  StreamReader::grow_status status;
  status = range.wait_for_available_bytes(8);
  if (status != StreamReader::size_reached) {
    // TODO: return recoverable error at timeout
    return Error(heif_error_Invalid_input,
                 heif_suberror_End_of_data);
  }

  m_size = range.read32();
  m_type = range.read32();

  m_header_size = 8;

  if (m_size == 1) {
    status = range.wait_for_available_bytes(8);
    if (status != StreamReader::size_reached) {
      // TODO: return recoverable error at timeout
      return Error(heif_error_Invalid_input,
                   heif_suberror_End_of_data);
    }

    uint64_t high = range.read32();
    uint64_t low = range.read32();

    m_size = (high << 32) | low;
    m_header_size += 8;

    std::stringstream sstr;
    sstr << "Box size " << m_size << " exceeds security limit.";

    if (m_size > MAX_LARGE_BOX_SIZE) {
      return Error(heif_error_Memory_allocation_error,
                   heif_suberror_Security_limit_exceeded,
                   sstr.str());
    }
  }

  if (m_type == fourcc("uuid")) {
    status = range.wait_for_available_bytes(16);
    if (status != StreamReader::size_reached) {
      // TODO: return recoverable error at timeout
      return Error(heif_error_Invalid_input,
                   heif_suberror_End_of_data);
    }

    if (range.prepare_read(16)) {
      m_uuid_type.resize(16);
      bool success = range.get_istream()->read((char*) m_uuid_type.data(), 16);
      assert(success);
      (void) success;
    }

    m_header_size += 16;
  }

  return range.get_error();
}


int Box::calculate_header_size(bool data64bit) const
{
  int header_size = 8;  // does not include "FullBox" fields.

  if (get_short_type() == fourcc("uuid")) {
    header_size += 16;
  }

  if (data64bit) {
    header_size += 8;
  }

  return header_size;
}


size_t Box::reserve_box_header_space(StreamWriter& writer, bool data64bit) const
{
  size_t start_pos = writer.get_position();

  int header_size = calculate_header_size(data64bit);

  writer.skip(header_size);

  return start_pos;
}


size_t FullBox::reserve_box_header_space(StreamWriter& writer, bool data64bit) const
{
  size_t start_pos = Box::reserve_box_header_space(writer, data64bit);

  writer.skip(4);

  return start_pos;
}


Error FullBox::write_header(StreamWriter& writer, size_t total_size, bool data64bit) const
{
  auto err = Box::write_header(writer, total_size, data64bit);
  if (err) {
    return err;
  }

  assert((get_flags() & ~0x00FFFFFFU) == 0);

  writer.write32((get_version() << 24) | get_flags());

  return Error::Ok;
}


Error Box::prepend_header(StreamWriter& writer, size_t box_start, bool data64bit) const
{
  size_t total_size = writer.data_size() - box_start;

  writer.set_position(box_start);

  auto err = write_header(writer, total_size, data64bit);

  writer.set_position_to_end();  // Note: should we move to the end of the box after writing the header?

  return err;
}


Error Box::write_header(StreamWriter& writer, size_t total_size, bool data64bit) const
{
  bool large_size = (total_size > 0xFFFFFFFF);

  // --- write header

  if (large_size && !data64bit) {
    // Note: as an alternative, we could return an error here. If it fails, the user has to try again with 64 bit.
    writer.insert(8);
  }

  if (large_size) {
    writer.write32(1);
  }
  else {
    assert(total_size <= 0xFFFFFFFF);
    writer.write32((uint32_t) total_size);
  }

  writer.write32(get_short_type());

  if (large_size) {
    writer.write64(total_size);
  }

  if (get_short_type() == fourcc("uuid")) {
    assert(get_type().size() == 16);
    writer.write(get_type());
  }

  return Error::Ok;
}


std::string BoxHeader::dump(Indent& indent) const
{
  std::ostringstream sstr;
  sstr << indent << "Box: " << get_type_string() << " -----\n";
  sstr << indent << "size: " << get_box_size() << "   (header size: " << get_header_size() << ")\n";

  return sstr.str();
}


Error Box::parse(BitstreamRange& range)
{
  // skip box

  if (get_box_size() == size_until_end_of_file) {
    range.skip_to_end_of_file();
  }
  else {
    uint64_t content_size = get_box_size() - get_header_size();
    if (range.prepare_read(content_size)) {
      if (content_size > MAX_BOX_SIZE) {
        return Error(heif_error_Invalid_input,
                     heif_suberror_Invalid_box_size);
      }

      range.get_istream()->seek_cur(get_box_size() - get_header_size());
    }
  }

  // Note: seekg() clears the eof flag and it will not be set again afterwards,
  // hence we have to test for the fail flag.

  return range.get_error();
}


Error FullBox::parse_full_box_header(BitstreamRange& range)
{
  uint32_t data = range.read32();
  m_version = static_cast<uint8_t>(data >> 24);
  m_flags = data & 0x00FFFFFF;
  //m_is_full_box = true;

  m_header_size += 4;

  return range.get_error();
}


Error Box::read(BitstreamRange& range, std::shared_ptr<Box>* result)
{
  BoxHeader hdr;
  Error err = hdr.parse_header(range);
  if (err) {
    return err;
  }

  if (range.error()) {
    return range.get_error();
  }

  std::shared_ptr<Box> box;

  switch (hdr.get_short_type()) {
    case fourcc("ftyp"):
      box = std::make_shared<Box_ftyp>();
      break;

    case fourcc("meta"):
      box = std::make_shared<Box_meta>();
      break;

    case fourcc("hdlr"):
      box = std::make_shared<Box_hdlr>();
      break;

    case fourcc("pitm"):
      box = std::make_shared<Box_pitm>();
      break;

    case fourcc("iloc"):
      box = std::make_shared<Box_iloc>();
      break;

    case fourcc("iinf"):
      box = std::make_shared<Box_iinf>();
      break;

    case fourcc("infe"):
      box = std::make_shared<Box_infe>();
      break;

    case fourcc("iprp"):
      box = std::make_shared<Box_iprp>();
      break;

    case fourcc("ipco"):
      box = std::make_shared<Box_ipco>();
      break;

    case fourcc("ipma"):
      box = std::make_shared<Box_ipma>();
      break;

    case fourcc("ispe"):
      box = std::make_shared<Box_ispe>();
      break;

    case fourcc("auxC"):
      box = std::make_shared<Box_auxC>();
      break;

    case fourcc("irot"):
      box = std::make_shared<Box_irot>();
      break;

    case fourcc("imir"):
      box = std::make_shared<Box_imir>();
      break;

    case fourcc("clap"):
      box = std::make_shared<Box_clap>();
      break;

    case fourcc("iref"):
      box = std::make_shared<Box_iref>();
      break;

    case fourcc("hvcC"):
      box = std::make_shared<Box_hvcC>();
      break;

    case fourcc("av1C"):
      box = std::make_shared<Box_av1C>();
      break;

    case fourcc("vvcC"):
      box = std::make_shared<Box_vvcC>();
      break;

    case fourcc("idat"):
      box = std::make_shared<Box_idat>();
      break;

    case fourcc("grpl"):
      box = std::make_shared<Box_grpl>();
      break;

    case fourcc("dinf"):
      box = std::make_shared<Box_dinf>();
      break;

    case fourcc("dref"):
      box = std::make_shared<Box_dref>();
      break;

    case fourcc("url "):
      box = std::make_shared<Box_url>();
      break;

    case fourcc("colr"):
      box = std::make_shared<Box_colr>();
      break;

    case fourcc("pixi"):
      box = std::make_shared<Box_pixi>();
      break;

    case fourcc("pasp"):
      box = std::make_shared<Box_pasp>();
      break;

    case fourcc("lsel"):
      box = std::make_shared<Box_lsel>();
      break;

    case fourcc("a1op"):
      box = std::make_shared<Box_a1op>();
      break;

    case fourcc("a1lx"):
      box = std::make_shared<Box_a1lx>();
      break;

    case fourcc("clli"):
      box = std::make_shared<Box_clli>();
      break;

    case fourcc("mdcv"):
      box = std::make_shared<Box_mdcv>();
      break;

    case fourcc("udes"):
      box = std::make_shared<Box_udes>();
      break;

    case fourcc("jpgC"):
      box = std::make_shared<Box_jpgC>();
      break;

#if WITH_UNCOMPRESSED_CODEC
    case fourcc("cmpd"):
      box = std::make_shared<Box_cmpd>();
      break;

    case fourcc("uncC"):
      box = std::make_shared<Box_uncC>();
      break;
#endif

    // --- JPEG 2000
      
    case fourcc("j2kH"):
      box = std::make_shared<Box_j2kH>();
      break;

    case fourcc("cdef"):
      box = std::make_shared<Box_cdef>();
      break;

    case fourcc("cmap"):
      box = std::make_shared<Box_cmap>();
      break;

    case fourcc("pclr"):
      box = std::make_shared<Box_pclr>();
      break;

    case fourcc("j2kL"):
      box = std::make_shared<Box_j2kL>();
      break;

    // --- mski
      
    case fourcc("mskC"):
      box = std::make_shared<Box_mskC>();
      break;

<<<<<<< HEAD
    // --- AVC (H.264)

    case fourcc("avcC"):
      box = std::make_shared<Box_avcC>();
      break;

    default:
=======
    case fourcc("mdat"):
      // avoid generating a 'Box_other'
>>>>>>> 62ffc12a
      box = std::make_shared<Box>();
      break;

    default:
      box = std::make_shared<Box_other>(hdr.get_short_type());
      break;
  }

  box->set_short_header(hdr);

  if (hdr.has_fixed_box_size() && hdr.get_box_size() < hdr.get_header_size()) {
    std::stringstream sstr;
    sstr << "Box size (" << hdr.get_box_size() << " bytes) smaller than header size ("
         << hdr.get_header_size() << " bytes)";

    // Sanity check.
    return Error(heif_error_Invalid_input,
                 heif_suberror_Invalid_box_size,
                 sstr.str());
  }


  if (range.get_nesting_level() > MAX_BOX_NESTING_LEVEL) {
    return Error(heif_error_Memory_allocation_error,
                 heif_suberror_Security_limit_exceeded,
                 "Security limit for maximum nesting of boxes has been exceeded");
  }


  if (hdr.has_fixed_box_size()) {
    auto status = range.wait_for_available_bytes(hdr.get_box_size() - hdr.get_header_size());
    if (status != StreamReader::size_reached) {
      // TODO: return recoverable error at timeout
      return Error(heif_error_Invalid_input,
                   heif_suberror_End_of_data);
    }
  }

  // Security check: make sure that box size does not exceed int64 size.

  if (hdr.get_box_size() > (uint64_t) std::numeric_limits<int64_t>::max()) {
    return Error(heif_error_Invalid_input,
                 heif_suberror_Invalid_box_size);
  }

  int64_t box_size = static_cast<int64_t>(hdr.get_box_size());
  int64_t box_size_without_header = hdr.has_fixed_box_size() ? (box_size - hdr.get_header_size()) : (int64_t)range.get_remaining_bytes();

  // Box size may not be larger than remaining bytes in parent box.

  if ((int64_t)range.get_remaining_bytes() < box_size_without_header) {
    return Error(heif_error_Invalid_input,
                 heif_suberror_Invalid_box_size);
  }


  // Create child bitstream range and read box from that range.

  BitstreamRange boxrange(range.get_istream(),
                          box_size_without_header,
                          &range);

  err = box->parse(boxrange);
  if (err == Error::Ok) {
    *result = std::move(box);
  }

  boxrange.skip_to_end_of_box();

  return err;
}


std::string Box::dump(Indent& indent) const
{
  std::ostringstream sstr;

  sstr << BoxHeader::dump(indent);

  return sstr.str();
}


std::string FullBox::dump(Indent& indent) const
{
  std::ostringstream sstr;

  sstr << Box::dump(indent);

  sstr << indent << "version: " << ((int) m_version) << "\n"
       << indent << "flags: " << std::hex << m_flags << "\n";

  return sstr.str();
}


Error Box::write(StreamWriter& writer) const
{
  size_t box_start = reserve_box_header_space(writer);

  Error err = write_children(writer);

  prepend_header(writer, box_start);

  return err;
}


std::shared_ptr<Box> Box::get_child_box(uint32_t short_type) const
{
  for (auto& box : m_children) {
    if (box->get_short_type() == short_type) {
      return box;
    }
  }

  return nullptr;
}


std::vector<std::shared_ptr<Box>> Box::get_child_boxes(uint32_t short_type) const
{
  std::vector<std::shared_ptr<Box>> result;
  for (auto& box : m_children) {
    if (box->get_short_type() == short_type) {
      result.push_back(box);
    }
  }

  return result;
}


bool Box::operator==(const Box& other) const
{
  if (this->get_short_type() != other.get_short_type()) {
    return false;
  }

  StreamWriter writer1;
  StreamWriter writer2;

  this->write(writer1);
  other.write(writer2);

  return writer1.get_data() == writer2.get_data();
}


bool Box::equal(const std::shared_ptr<Box>& box1, const std::shared_ptr<Box>& box2)
{
    if (!box1 || !box2) {
        return false;
    }
    return *box1 == *box2;
}


Error Box::read_children(BitstreamRange& range, int max_number)
{
  int count = 0;

  while (!range.eof() && !range.error()) {
    std::shared_ptr<Box> box;
    Error error = Box::read(range, &box);
    if (error != Error::Ok) {
      return error;
    }

    if (m_children.size() > MAX_CHILDREN_PER_BOX) {
      std::stringstream sstr;
      sstr << "Maximum number of child boxes " << MAX_CHILDREN_PER_BOX << " exceeded.";

      // Sanity check.
      return Error(heif_error_Memory_allocation_error,
                   heif_suberror_Security_limit_exceeded,
                   sstr.str());
    }

    m_children.push_back(std::move(box));


    // count the new child and end reading new children when we reached the expected number

    count++;

    if (max_number != READ_CHILDREN_ALL &&
        count == max_number) {
      break;
    }
  }

  return range.get_error();
}


Error Box::write_children(StreamWriter& writer) const
{
  for (const auto& child : m_children) {
    Error err = child->write(writer);
    if (err) {
      return err;
    }
  }

  return Error::Ok;
}


std::string Box::dump_children(Indent& indent) const
{
  std::ostringstream sstr;

  bool first = true;

  indent++;
  for (const auto& childBox : m_children) {
    if (first) {
      first = false;
    }
    else {
      sstr << indent << "\n";
    }

    sstr << childBox->dump(indent);
  }
  indent--;

  return sstr.str();
}


void Box::derive_box_version_recursive()
{
  derive_box_version();

  for (auto& child : m_children) {
    child->derive_box_version_recursive();
  }
}


Error Box_other::parse(BitstreamRange& range)
{
  if (has_fixed_box_size()) {
    size_t len = get_box_size() - get_header_size();
    m_data.resize(len);
    range.read(m_data.data(), len);
  }
  else {
    // TODO: boxes until end of file (we will probably never need this)
  }

  return range.get_error();
}


Error Box_other::write(StreamWriter& writer) const
{
  size_t box_start = reserve_box_header_space(writer);

  writer.write(m_data);

  prepend_header(writer, box_start);

  return Error::Ok;
}


std::string Box_other::dump(Indent& indent) const
{
  std::ostringstream sstr;

  sstr << BoxHeader::dump(indent);

  // --- show raw box content

  sstr << std::hex << std::setfill('0');

  size_t len = get_box_size() - get_header_size();

  for (size_t i = 0; i < len; i++) {
    if (i % 16 == 0) {
      // start of line

      if (i == 0) {
        sstr << indent << "data: ";
      }
      else {
        sstr << indent << "      ";
      }
      sstr << std::setw(4) << i << ": "; // address
    }
    else if (i % 16 == 8) {
      // space in middle
      sstr << "  ";
    }
    else {
      // space between bytes
      sstr << " ";
    }

    sstr << std::setw(2) << ((int) m_data[i]);

    if (i % 16 == 15 || i == len - 1) {
      sstr << "\n";
    }
  }

  return sstr.str();
}


Error Box_ftyp::parse(BitstreamRange& range)
{
  m_major_brand = range.read32();
  m_minor_version = range.read32();

  if (get_box_size() <= get_header_size() + 8) {
    // Sanity check.
    return Error(heif_error_Invalid_input,
                 heif_suberror_Invalid_box_size,
                 "ftyp box too small (less than 8 bytes)");
  }

  uint64_t n_minor_brands = (get_box_size() - get_header_size() - 8) / 4;

  for (uint64_t i = 0; i < n_minor_brands && !range.error(); i++) {
    m_compatible_brands.push_back(range.read32());
  }

  return range.get_error();
}


bool Box_ftyp::has_compatible_brand(heif_brand2 brand) const
{
  return std::find(m_compatible_brands.begin(),
                   m_compatible_brands.end(),
                   brand) !=
         m_compatible_brands.end();
}


std::string Box_ftyp::dump(Indent& indent) const
{
  std::ostringstream sstr;

  sstr << BoxHeader::dump(indent);

  sstr << indent << "major brand: " << to_fourcc(m_major_brand) << "\n"
       << indent << "minor version: " << m_minor_version << "\n"
       << indent << "compatible brands: ";

  bool first = true;
  for (uint32_t brand : m_compatible_brands) {
    if (first) { first = false; }
    else { sstr << ','; }

    sstr << to_fourcc(brand);
  }
  sstr << "\n";

  return sstr.str();
}


void Box_ftyp::add_compatible_brand(heif_brand2 brand)
{
  if (!has_compatible_brand(brand)) {
    m_compatible_brands.push_back(brand);
  }
}


Error Box_ftyp::write(StreamWriter& writer) const
{
  size_t box_start = reserve_box_header_space(writer);

  writer.write32(m_major_brand);
  writer.write32(m_minor_version);

  for (uint32_t b : m_compatible_brands) {
    writer.write32(b);
  }

  prepend_header(writer, box_start);

  return Error::Ok;
}


Error Box_meta::parse(BitstreamRange& range)
{
  parse_full_box_header(range);

  /*
  uint64_t boxSizeLimit;
  if (get_box_size() == BoxHeader::size_until_end_of_file) {
    boxSizeLimit = sizeLimit;
  }
  else {
    boxSizeLimit = get_box_size() - get_header_size();
  }
  */

  return read_children(range);
}


std::string Box_meta::dump(Indent& indent) const
{
  std::ostringstream sstr;
  sstr << Box::dump(indent);
  sstr << dump_children(indent);

  return sstr.str();
}


Error Box_hdlr::parse(BitstreamRange& range)
{
  parse_full_box_header(range);

  m_pre_defined = range.read32();
  m_handler_type = range.read32();

  for (int i = 0; i < 3; i++) {
    m_reserved[i] = range.read32();
  }

  m_name = range.read_string();

  return range.get_error();
}


std::string Box_hdlr::dump(Indent& indent) const
{
  std::ostringstream sstr;
  sstr << Box::dump(indent);
  sstr << indent << "pre_defined: " << m_pre_defined << "\n"
       << indent << "handler_type: " << to_fourcc(m_handler_type) << "\n"
       << indent << "name: " << m_name << "\n";

  return sstr.str();
}


Error Box_hdlr::write(StreamWriter& writer) const
{
  size_t box_start = reserve_box_header_space(writer);

  writer.write32(m_pre_defined);
  writer.write32(m_handler_type);

  for (int i = 0; i < 3; i++) {
    writer.write32(m_reserved[i]);
  }

  writer.write(m_name);

  prepend_header(writer, box_start);

  return Error::Ok;
}


Error Box_pitm::parse(BitstreamRange& range)
{
  parse_full_box_header(range);

  if (get_version() == 0) {
    m_item_ID = range.read16();
  }
  else {
    m_item_ID = range.read32();
  }

  return range.get_error();
}


std::string Box_pitm::dump(Indent& indent) const
{
  std::ostringstream sstr;
  sstr << Box::dump(indent);
  sstr << indent << "item_ID: " << m_item_ID << "\n";

  return sstr.str();
}


void Box_pitm::derive_box_version()
{
  if (m_item_ID <= 0xFFFF) {
    set_version(0);
  }
  else {
    set_version(1);
  }
}


Error Box_pitm::write(StreamWriter& writer) const
{
  size_t box_start = reserve_box_header_space(writer);

  if (get_version() == 0) {
    assert(m_item_ID <= 0xFFFF);
    writer.write16((uint16_t) m_item_ID);
  }
  else {
    writer.write32(m_item_ID);
  }

  prepend_header(writer, box_start);

  return Error::Ok;
}


Error Box_iloc::parse(BitstreamRange& range)
{
  /*
  printf("box size: %d\n",get_box_size());
  printf("header size: %d\n",get_header_size());
  printf("start limit: %d\n",sizeLimit);
  */

  parse_full_box_header(range);

  uint16_t values4 = range.read16();

  int offset_size = (values4 >> 12) & 0xF;
  int length_size = (values4 >> 8) & 0xF;
  int base_offset_size = (values4 >> 4) & 0xF;
  int index_size = 0;

  if (get_version() >= 1) {
    index_size = (values4 & 0xF);
  }

  uint32_t item_count;
  if (get_version() < 2) {
    item_count = range.read16();
  }
  else {
    item_count = range.read32();
  }

  // Sanity check.
  if (item_count > MAX_ILOC_ITEMS) {
    std::stringstream sstr;
    sstr << "iloc box contains " << item_count << " items, which exceeds the security limit of "
         << MAX_ILOC_ITEMS << " items.";

    return Error(heif_error_Memory_allocation_error,
                 heif_suberror_Security_limit_exceeded,
                 sstr.str());
  }

  for (uint32_t i = 0; i < item_count; i++) {
    Item item;

    if (get_version() < 2) {
      item.item_ID = range.read16();
    }
    else {
      item.item_ID = range.read32();
    }

    if (get_version() >= 1) {
      values4 = range.read16();
      item.construction_method = (values4 & 0xF);
    }

    item.data_reference_index = range.read16();

    item.base_offset = 0;
    if (base_offset_size == 4) {
      item.base_offset = range.read32();
    }
    else if (base_offset_size == 8) {
      item.base_offset = ((uint64_t) range.read32()) << 32;
      item.base_offset |= range.read32();
    }

    int extent_count = range.read16();
    // Sanity check.
    if (extent_count > MAX_ILOC_EXTENTS_PER_ITEM) {
      std::stringstream sstr;
      sstr << "Number of extents in iloc box (" << extent_count << ") exceeds security limit ("
           << MAX_ILOC_EXTENTS_PER_ITEM << ")\n";

      return Error(heif_error_Memory_allocation_error,
                   heif_suberror_Security_limit_exceeded,
                   sstr.str());
    }

    for (int e = 0; e < extent_count; e++) {
      Extent extent;

      if (index_size == 4) {
        extent.index = range.read32();
      }
      else if (index_size == 8) {
        extent.index = ((uint64_t) range.read32()) << 32;
        extent.index |= range.read32();
      }

      extent.offset = 0;
      if (offset_size == 4) {
        extent.offset = range.read32();
      }
      else if (offset_size == 8) {
        extent.offset = ((uint64_t) range.read32()) << 32;
        extent.offset |= range.read32();
      }


      extent.length = 0;
      if (length_size == 4) {
        extent.length = range.read32();
      }
      else if (length_size == 8) {
        extent.length = ((uint64_t) range.read32()) << 32;
        extent.length |= range.read32();
      }

      item.extents.push_back(extent);
    }

    if (!range.error()) {
      m_items.push_back(item);
    }
  }

  //printf("end limit: %d\n",sizeLimit);

  return range.get_error();
}


std::string Box_iloc::dump(Indent& indent) const
{
  std::ostringstream sstr;
  sstr << Box::dump(indent);

  for (const Item& item : m_items) {
    sstr << indent << "item ID: " << item.item_ID << "\n"
         << indent << "  construction method: " << ((int) item.construction_method) << "\n"
         << indent << "  data_reference_index: " << std::hex
         << item.data_reference_index << std::dec << "\n"
         << indent << "  base_offset: " << item.base_offset << "\n";

    sstr << indent << "  extents: ";
    for (const Extent& extent : item.extents) {
      sstr << extent.offset << "," << extent.length;
      if (extent.index != 0) {
        sstr << ";index=" << extent.index;
      }
      sstr << " ";
    }
    sstr << "\n";
  }

  return sstr.str();
}


Error Box_iloc::read_data(const Item& item,
                          const std::shared_ptr<StreamReader>& istr,
                          const std::shared_ptr<Box_idat>& idat,
                          std::vector<uint8_t>* dest) const
{
  // TODO: this function should always append the data to the output vector as this is used when
  //       the image data is concatenated with data in a configuration box. However, it seems that
  //       this function clears the array in some cases. This should be corrected.

  for (const auto& extent : item.extents) {
    if (item.construction_method == 0) {

      // --- security check that we do not allocate too much memory

      size_t old_size = dest->size();
      if (MAX_MEMORY_BLOCK_SIZE - old_size < extent.length) {
        std::stringstream sstr;
        sstr << "iloc box contained " << extent.length << " bytes, total memory size would be "
             << (old_size + extent.length) << " bytes, exceeding the security limit of "
             << MAX_MEMORY_BLOCK_SIZE << " bytes";

        return Error(heif_error_Memory_allocation_error,
                     heif_suberror_Security_limit_exceeded,
                     sstr.str());
      }


      // --- make sure that all data is available

      if (extent.offset > MAX_FILE_POS ||
          item.base_offset > MAX_FILE_POS ||
          extent.length > MAX_FILE_POS) {
        return Error(heif_error_Invalid_input,
                     heif_suberror_Security_limit_exceeded,
                     "iloc data pointers out of allowed range");
      }

      StreamReader::grow_status status = istr->wait_for_file_size(extent.offset + item.base_offset + extent.length);
      if (status == StreamReader::size_beyond_eof) {
        // Out-of-bounds
        // TODO: I think we should not clear this. Maybe we want to try reading again later and
        // hence should not lose the data already read.
        dest->clear();

        std::stringstream sstr;
        sstr << "Extent in iloc box references data outside of file bounds "
             << "(points to file position " << extent.offset + item.base_offset << ")\n";

        return Error(heif_error_Invalid_input,
                     heif_suberror_End_of_data,
                     sstr.str());
      }
      else if (status == StreamReader::timeout) {
        // TODO: maybe we should introduce some 'Recoverable error' instead of 'Invalid input'
        return Error(heif_error_Invalid_input,
                     heif_suberror_End_of_data);
      }

      // --- move file pointer to start of data

      bool success = istr->seek(extent.offset + item.base_offset);
      assert(success);
      (void) success;


      // --- read data

      dest->resize(static_cast<size_t>(old_size + extent.length));
      success = istr->read((char*) dest->data() + old_size, static_cast<size_t>(extent.length));
      assert(success);
      (void) success;
    }
    else if (item.construction_method == 1) {
      if (!idat) {
        return Error(heif_error_Invalid_input,
                     heif_suberror_No_idat_box,
                     "idat box referenced in iref box is not present in file");
      }

      idat->read_data(istr,
                      extent.offset + item.base_offset,
                      extent.length,
                      *dest);
    }
    else {
      std::stringstream sstr;
      sstr << "Item construction method " << (int) item.construction_method << " not implemented";
      return Error(heif_error_Unsupported_feature,
                   heif_suberror_Unsupported_item_construction_method,
                   sstr.str());
    }
  }

  return Error::Ok;
}


Error Box_iloc::append_data(heif_item_id item_ID,
                            const std::vector<uint8_t>& data,
                            uint8_t construction_method)
{
  // check whether this item ID already exists

  size_t idx;
  for (idx = 0; idx < m_items.size(); idx++) {
    if (m_items[idx].item_ID == item_ID) {
      break;
    }
  }

  // item does not exist -> add a new one to the end

  if (idx == m_items.size()) {
    Item item;
    item.item_ID = item_ID;
    item.construction_method = construction_method;

    m_items.push_back(item);
  }

  if (m_items[idx].construction_method != construction_method) {
    // TODO: return error: construction methods do not match
  }

  Extent extent;
  extent.data = data;

  if (construction_method == 1) {
    extent.offset = m_idat_offset;
    extent.length = data.size();

    m_idat_offset += (int) data.size();
  }

  m_items[idx].extents.push_back(std::move(extent));

  return Error::Ok;
}


void Box_iloc::derive_box_version()
{
  int min_version = m_user_defined_min_version;

  if (m_items.size() > 0xFFFF) {
    min_version = std::max(min_version, 2);
  }

  m_offset_size = 0;
  m_length_size = 0;
  m_base_offset_size = 0;
  m_index_size = 0;

  for (const auto& item : m_items) {
    // check item_ID size
    if (item.item_ID > 0xFFFF) {
      min_version = std::max(min_version, 2);
    }

    // check construction method
    if (item.construction_method != 0) {
      min_version = std::max(min_version, 1);
    }

    // base offset size
    /*
    if (item.base_offset > 0xFFFFFFFF) {
      m_base_offset_size = 8;
    }
    else if (item.base_offset > 0) {
      m_base_offset_size = 4;
    }
    */

    /*
    for (const auto& extent : item.extents) {
      // extent index size

      if (extent.index != 0) {
        min_version = std::max(min_version, 1);
        m_index_size = 4;
      }

      if (extent.index > 0xFFFFFFFF) {
        m_index_size = 8;
      }

      // extent offset size
      if (extent.offset > 0xFFFFFFFF) {
        m_offset_size = 8;
      }
      else {
        m_offset_size = 4;
      }

      // extent length size
      if (extent.length > 0xFFFFFFFF) {
        m_length_size = 8;
      }
      else {
        m_length_size = 4;
      }
    }
      */
  }

  m_offset_size = 4;
  m_length_size = 4;
  m_base_offset_size = 4; // TODO: or could be 8 if we write >4GB files
  m_index_size = 0;

  set_version((uint8_t) min_version);
}


Error Box_iloc::write(StreamWriter& writer) const
{
  // --- write idat

  size_t sum_idat_size = 0;

  for (const auto& item : m_items) {
    if (item.construction_method == 1) {
      for (const auto& extent : item.extents) {
        sum_idat_size += extent.data.size();
      }
    }
  }

  if (sum_idat_size > 0) {
    writer.write32((uint32_t) (sum_idat_size + 8));
    writer.write32(fourcc("idat"));

    for (auto& item : m_items) {
      if (item.construction_method == 1) {
        for (auto& extent : item.extents) {
          writer.write(extent.data);
        }
      }
    }
  }


  // --- write iloc box

  size_t box_start = reserve_box_header_space(writer);

  m_iloc_box_start = writer.get_position();

  int nSkip = 0;

  nSkip += 2;
  nSkip += (get_version() < 2) ? 2 : 4; // item_count

  for (const auto& item : m_items) {
    nSkip += (get_version() < 2) ? 2 : 4; // item_ID
    nSkip += (get_version() >= 1) ? 2 : 0; // construction method
    nSkip += 4 + m_base_offset_size;

    for (const auto& extent : item.extents) {
      (void) extent;

      if (get_version() >= 1) {
        nSkip += m_index_size;
      }

      nSkip += m_offset_size + m_length_size;
    }
  }

  writer.skip(nSkip);
  prepend_header(writer, box_start);

  return Error::Ok;
}


Error Box_iloc::write_mdat_after_iloc(StreamWriter& writer)
{
  // --- compute sum of all mdat data

  size_t sum_mdat_size = 0;

  for (const auto& item : m_items) {
    if (item.construction_method == 0) {
      for (const auto& extent : item.extents) {
        sum_mdat_size += extent.data.size();
      }
    }
  }

  if (sum_mdat_size > 0xFFFFFFFF) {
    // TODO: box size > 4 GB
  }


  // --- write mdat box

  writer.write32((uint32_t) (sum_mdat_size + 8));
  writer.write32(fourcc("mdat"));

  for (auto& item : m_items) {
    if (item.construction_method == 0) {
      item.base_offset = writer.get_position();

      for (auto& extent : item.extents) {
        extent.offset = writer.get_position() - item.base_offset;
        extent.length = extent.data.size();

        writer.write(extent.data);
      }
    }
  }


  // --- patch iloc box

  patch_iloc_header(writer);

  return Error::Ok;
}


void Box_iloc::patch_iloc_header(StreamWriter& writer) const
{
  size_t old_pos = writer.get_position();
  writer.set_position(m_iloc_box_start);

  writer.write8((uint8_t) ((m_offset_size << 4) | (m_length_size)));
  writer.write8((uint8_t) ((m_base_offset_size << 4) | (m_index_size)));

  if (get_version() < 2) {
    writer.write16((uint16_t) m_items.size());
  }
  else {
    writer.write32((uint32_t) m_items.size());
  }

  for (const auto& item : m_items) {
    if (get_version() < 2) {
      writer.write16((uint16_t) item.item_ID);
    }
    else {
      writer.write32((uint32_t) item.item_ID);
    }

    if (get_version() >= 1) {
      writer.write16(item.construction_method);
    }

    writer.write16(item.data_reference_index);
    writer.write(m_base_offset_size, item.base_offset);
    writer.write16((uint16_t) item.extents.size());

    for (const auto& extent : item.extents) {
      if (get_version() >= 1 && m_index_size > 0) {
        writer.write(m_index_size, extent.index);
      }

      writer.write(m_offset_size, extent.offset);
      writer.write(m_length_size, extent.length);
    }
  }

  writer.set_position(old_pos);
}


Error Box_infe::parse(BitstreamRange& range)
{
  parse_full_box_header(range);

  if (get_version() <= 1) {
    m_item_ID = range.read16();
    m_item_protection_index = range.read16();

    m_item_name = range.read_string();
    m_content_type = range.read_string();
    m_content_encoding = range.read_string();
  }

  if (get_version() >= 2) {
    m_hidden_item = (get_flags() & 1);

    if (get_version() == 2) {
      m_item_ID = range.read16();
    }
    else {
      m_item_ID = range.read32();
    }

    m_item_protection_index = range.read16();
    uint32_t item_type = range.read32();
    if (item_type != 0) {
      m_item_type = to_fourcc(item_type);
    }

    m_item_name = range.read_string();
    if (item_type == fourcc("mime")) {
      m_content_type = range.read_string();
      m_content_encoding = range.read_string();
    }
    else if (item_type == fourcc("uri ")) {
      m_item_uri_type = range.read_string();
    }
  }

  return range.get_error();
}


void Box_infe::derive_box_version()
{
  int min_version = 0;

  if (m_hidden_item) {
    min_version = std::max(min_version, 2);
  }

  if (m_item_ID > 0xFFFF) {
    min_version = std::max(min_version, 3);
  }


  if (m_item_type != "") {
    min_version = std::max(min_version, 2);
  }

  set_version((uint8_t) min_version);
}


void Box_infe::set_hidden_item(bool hidden)
{
  m_hidden_item = hidden;

  if (m_hidden_item) {
    set_flags(get_flags() | 1U);
  }
  else {
    set_flags(get_flags() & ~1U);
  }
}

Error Box_infe::write(StreamWriter& writer) const
{
  size_t box_start = reserve_box_header_space(writer);

  if (get_version() <= 1) {
    writer.write16((uint16_t) m_item_ID);
    writer.write16(m_item_protection_index);

    writer.write(m_item_name);
    writer.write(m_content_type);
    writer.write(m_content_encoding);
  }

  if (get_version() >= 2) {
    if (get_version() == 2) {
      writer.write16((uint16_t) m_item_ID);
    }
    else if (get_version() == 3) {
      writer.write32(m_item_ID);
    }

    writer.write16(m_item_protection_index);

    if (m_item_type.empty()) {
      writer.write32(0);
    }
    else {
      writer.write32(from_fourcc(m_item_type.c_str()));
    }

    writer.write(m_item_name);
    if (m_item_type == "mime") {
      writer.write(m_content_type);
      writer.write(m_content_encoding);
    }
    else if (m_item_type == "uri ") {
      writer.write(m_item_uri_type);
    }
  }

  prepend_header(writer, box_start);

  return Error::Ok;
}


std::string Box_infe::dump(Indent& indent) const
{
  std::ostringstream sstr;
  sstr << Box::dump(indent);

  sstr << indent << "item_ID: " << m_item_ID << "\n"
       << indent << "item_protection_index: " << m_item_protection_index << "\n"
       << indent << "item_type: " << m_item_type << "\n"
       << indent << "item_name: " << m_item_name << "\n"
       << indent << "content_type: " << m_content_type << "\n"
       << indent << "content_encoding: " << m_content_encoding << "\n"
       << indent << "item uri type: " << m_item_uri_type << "\n"
       << indent << "hidden item: " << std::boolalpha << m_hidden_item << "\n";

  return sstr.str();
}


Error Box_iinf::parse(BitstreamRange& range)
{
  parse_full_box_header(range);

  int nEntries_size = (get_version() > 0) ? 4 : 2;

  uint32_t item_count;
  if (nEntries_size == 2) {
    item_count = range.read16();
  }
  else {
    item_count = range.read32();
  }

  if (item_count == 0) {
    return Error::Ok;
  }

  // TODO: Only try to read "item_count" children.
  return read_children(range);
}


std::string Box_iinf::dump(Indent& indent) const
{
  std::ostringstream sstr;
  sstr << Box::dump(indent);

  sstr << dump_children(indent);

  return sstr.str();
}


Error Box_iprp::parse(BitstreamRange& range)
{
  //parse_full_box_header(range);

  return read_children(range);
}


void Box_iinf::derive_box_version()
{
  if (m_children.size() > 0xFFFF) {
    set_version(1);
  }
  else {
    set_version(0);
  }
}


Error Box_iinf::write(StreamWriter& writer) const
{
  size_t box_start = reserve_box_header_space(writer);

  int nEntries_size = (get_version() > 0) ? 4 : 2;

  writer.write(nEntries_size, m_children.size());


  Error err = write_children(writer);

  prepend_header(writer, box_start);

  return err;
}


std::string Box_iprp::dump(Indent& indent) const
{
  std::ostringstream sstr;
  sstr << Box::dump(indent);

  sstr << dump_children(indent);

  return sstr.str();
}


int Box_ipco::find_or_append_child_box(const std::shared_ptr<Box>& box)
{
  for (int i = 0; i < (int) m_children.size(); i++) {
    if (Box::equal(m_children[i], box)) {
      return i;
    }
  }
  return append_child_box(box);
}


Error Box_ipco::parse(BitstreamRange& range)
{
  //parse_full_box_header(range);

  return read_children(range);
}


std::string Box_ipco::dump(Indent& indent) const
{
  std::ostringstream sstr;
  sstr << Box::dump(indent);

  sstr << dump_children(indent);

  return sstr.str();
}


Error Box_pixi::parse(BitstreamRange& range)
{
  parse_full_box_header(range);

  StreamReader::grow_status status;
  uint8_t num_channels = range.read8();
  status = range.wait_for_available_bytes(num_channels);
  if (status != StreamReader::size_reached) {
    // TODO: return recoverable error at timeout
    return Error(heif_error_Invalid_input,
                 heif_suberror_End_of_data);
  }

  m_bits_per_channel.resize(num_channels);
  for (int i = 0; i < num_channels; i++) {
    m_bits_per_channel[i] = range.read8();
  }

  return range.get_error();
}


std::string Box_pixi::dump(Indent& indent) const
{
  std::ostringstream sstr;
  sstr << Box::dump(indent);

  sstr << indent << "bits_per_channel: ";

  for (size_t i = 0; i < m_bits_per_channel.size(); i++) {
    if (i > 0) sstr << ",";
    sstr << ((int) m_bits_per_channel[i]);
  }

  sstr << "\n";

  return sstr.str();
}


Error Box_pixi::write(StreamWriter& writer) const
{
  size_t box_start = reserve_box_header_space(writer);

  if (m_bits_per_channel.size() > 255 ||
      m_bits_per_channel.empty()) {
    // TODO: error
    assert(false);
  }

  writer.write8((uint8_t) (m_bits_per_channel.size()));
  for (size_t i = 0; i < m_bits_per_channel.size(); i++) {
    writer.write8(m_bits_per_channel[i]);
  }

  prepend_header(writer, box_start);

  return Error::Ok;
}


Error Box_pasp::parse(BitstreamRange& range)
{
  //parse_full_box_header(range);

  hSpacing = range.read32();
  vSpacing = range.read32();

  return range.get_error();
}


std::string Box_pasp::dump(Indent& indent) const
{
  std::ostringstream sstr;
  sstr << Box::dump(indent);

  sstr << indent << "hSpacing: " << hSpacing << "\n";
  sstr << indent << "vSpacing: " << vSpacing << "\n";

  return sstr.str();
}


Error Box_pasp::write(StreamWriter& writer) const
{
  size_t box_start = reserve_box_header_space(writer);

  writer.write32(hSpacing);
  writer.write32(vSpacing);

  prepend_header(writer, box_start);

  return Error::Ok;
}


Error Box_lsel::parse(BitstreamRange& range)
{
  layer_id = range.read16();

  return range.get_error();
}


std::string Box_lsel::dump(Indent& indent) const
{
  std::ostringstream sstr;
  sstr << Box::dump(indent);

  sstr << indent << "layer_id: " << layer_id << "\n";

  return sstr.str();
}


Error Box_lsel::write(StreamWriter& writer) const
{
  size_t box_start = reserve_box_header_space(writer);

  writer.write16(layer_id);

  prepend_header(writer, box_start);

  return Error::Ok;
}


Error Box_clli::parse(BitstreamRange& range)
{
  //parse_full_box_header(range);

  clli.max_content_light_level = range.read16();
  clli.max_pic_average_light_level = range.read16();

  return range.get_error();
}


std::string Box_clli::dump(Indent& indent) const
{
  std::ostringstream sstr;
  sstr << Box::dump(indent);

  sstr << indent << "max_content_light_level: " << clli.max_content_light_level << "\n";
  sstr << indent << "max_pic_average_light_level: " << clli.max_pic_average_light_level << "\n";

  return sstr.str();
}


Error Box_clli::write(StreamWriter& writer) const
{
  size_t box_start = reserve_box_header_space(writer);

  writer.write16(clli.max_content_light_level);
  writer.write16(clli.max_pic_average_light_level);

  prepend_header(writer, box_start);

  return Error::Ok;
}


Box_mdcv::Box_mdcv()
{
  set_short_type(fourcc("mdcv"));
  
  memset(&mdcv, 0, sizeof(heif_mastering_display_colour_volume));
}


Error Box_mdcv::parse(BitstreamRange& range)
{
  //parse_full_box_header(range);

  for (int c = 0; c < 3; c++) {
    mdcv.display_primaries_x[c] = range.read16();
    mdcv.display_primaries_y[c] = range.read16();
  }

  mdcv.white_point_x = range.read16();
  mdcv.white_point_y = range.read16();
  mdcv.max_display_mastering_luminance = range.read32();
  mdcv.min_display_mastering_luminance = range.read32();

  return range.get_error();
}


std::string Box_mdcv::dump(Indent& indent) const
{
  std::ostringstream sstr;
  sstr << Box::dump(indent);

  sstr << indent << "display_primaries (x,y): ";
  sstr << "(" << mdcv.display_primaries_x[0] << ";" << mdcv.display_primaries_y[0] << "), ";
  sstr << "(" << mdcv.display_primaries_x[1] << ";" << mdcv.display_primaries_y[1] << "), ";
  sstr << "(" << mdcv.display_primaries_x[2] << ";" << mdcv.display_primaries_y[2] << ")\n";

  sstr << indent << "white point (x,y): (" << mdcv.white_point_x << ";" << mdcv.white_point_y << ")\n";
  sstr << indent << "max display mastering luminance: " << mdcv.max_display_mastering_luminance << "\n";
  sstr << indent << "min display mastering luminance: " << mdcv.min_display_mastering_luminance << "\n";

  return sstr.str();
}


Error Box_mdcv::write(StreamWriter& writer) const
{
  size_t box_start = reserve_box_header_space(writer);

  for (int c = 0; c < 3; c++) {
    writer.write16(mdcv.display_primaries_x[c]);
    writer.write16(mdcv.display_primaries_y[c]);
  }

  writer.write16(mdcv.white_point_x);
  writer.write16(mdcv.white_point_y);

  writer.write32(mdcv.max_display_mastering_luminance);
  writer.write32(mdcv.min_display_mastering_luminance);

  prepend_header(writer, box_start);

  return Error::Ok;
}


Error Box_ipco::get_properties_for_item_ID(uint32_t itemID,
                                           const std::shared_ptr<class Box_ipma>& ipma,
                                           std::vector<std::shared_ptr<Box>>& out_properties) const
{
  const std::vector<Box_ipma::PropertyAssociation>* property_assoc = ipma->get_properties_for_item_ID(itemID);
  if (property_assoc == nullptr) {
    std::stringstream sstr;
    sstr << "Item (ID=" << itemID << ") has no properties assigned to it in ipma box";

    return Error(heif_error_Invalid_input,
                 heif_suberror_No_properties_assigned_to_item,
                 sstr.str());
  }

  const auto& allProperties = get_all_child_boxes();
  for (const Box_ipma::PropertyAssociation& assoc : *property_assoc) {
    if (assoc.property_index > allProperties.size()) {
      std::stringstream sstr;
      sstr << "Nonexisting property (index=" << assoc.property_index << ") for item "
           << " ID=" << itemID << " referenced in ipma box";

      return Error(heif_error_Invalid_input,
                   heif_suberror_Ipma_box_references_nonexisting_property,
                   sstr.str());
    }

    if (assoc.property_index > 0) {
      out_properties.push_back(allProperties[assoc.property_index - 1]);
    }
  }

  return Error::Ok;
}


std::shared_ptr<Box> Box_ipco::get_property_for_item_ID(heif_item_id itemID,
                                                        const std::shared_ptr<class Box_ipma>& ipma,
                                                        uint32_t box_type) const
{
  const std::vector<Box_ipma::PropertyAssociation>* property_assoc = ipma->get_properties_for_item_ID(itemID);
  if (property_assoc == nullptr) {
    return nullptr;
  }

  const auto& allProperties = get_all_child_boxes();
  for (const Box_ipma::PropertyAssociation& assoc : *property_assoc) {
    if (assoc.property_index > allProperties.size() ||
        assoc.property_index == 0) {
      return nullptr;
    }

    const auto& property = allProperties[assoc.property_index - 1];
    if (property->get_short_type() == box_type) {
      return property;
    }
  }

  return nullptr;
}


bool Box_ipco::is_property_essential_for_item(heif_item_id itemId,
                                              const std::shared_ptr<const class Box>& property,
                                              const std::shared_ptr<class Box_ipma>& ipma) const
{
  // find property index

  for (int i=0;i<(int)m_children.size();i++) {
    if (m_children[i] == property) {
      return ipma->is_property_essential_for_item(itemId, i);
    }
  }

  assert(false); // non-existing property
  return false;
}


Error Box_ispe::parse(BitstreamRange& range)
{
  parse_full_box_header(range);

  m_image_width = range.read32();
  m_image_height = range.read32();

  return range.get_error();
}


std::string Box_ispe::dump(Indent& indent) const
{
  std::ostringstream sstr;
  sstr << Box::dump(indent);

  sstr << indent << "image width: " << m_image_width << "\n"
       << indent << "image height: " << m_image_height << "\n";

  return sstr.str();
}


Error Box_ispe::write(StreamWriter& writer) const
{
  size_t box_start = reserve_box_header_space(writer);

  writer.write32(m_image_width);
  writer.write32(m_image_height);

  prepend_header(writer, box_start);

  return Error::Ok;
}


bool Box_ispe::operator==(const Box& other) const
{
  const auto* other_ispe = dynamic_cast<const Box_ispe*>(&other);
  if (other_ispe == nullptr) {
    return false;
  }

  return (m_image_width == other_ispe->m_image_width &&
          m_image_height == other_ispe->m_image_height);
}


Error Box_ipma::parse(BitstreamRange& range)
{
  parse_full_box_header(range);

  uint32_t entry_cnt = range.read32();
  for (uint32_t i = 0; i < entry_cnt && !range.error() && !range.eof(); i++) {
    Entry entry;
    if (get_version() < 1) {
      entry.item_ID = range.read16();
    }
    else {
      entry.item_ID = range.read32();
    }

    int assoc_cnt = range.read8();
    for (int k = 0; k < assoc_cnt; k++) {
      PropertyAssociation association;

      uint16_t index;
      if (get_flags() & 1) {
        index = range.read16();
        association.essential = !!(index & 0x8000);
        association.property_index = (index & 0x7fff);
      }
      else {
        index = range.read8();
        association.essential = !!(index & 0x80);
        association.property_index = (index & 0x7f);
      }

      entry.associations.push_back(association);
    }

    m_entries.push_back(entry);
  }

  return range.get_error();
}


const std::vector<Box_ipma::PropertyAssociation>* Box_ipma::get_properties_for_item_ID(uint32_t itemID) const
{
  for (const auto& entry : m_entries) {
    if (entry.item_ID == itemID) {
      return &entry.associations;
    }
  }

  return nullptr;
}


bool Box_ipma::is_property_essential_for_item(heif_item_id itemId, int propertyIndex) const
{
  for (const auto& entry : m_entries) {
    if (entry.item_ID == itemId) {
      for (const auto& assoc : entry.associations) {
        if (assoc.property_index == propertyIndex) {
          return assoc.essential;
        }
      }
    }
  }

  assert(false);
  return false;
}


void Box_ipma::add_property_for_item_ID(heif_item_id itemID,
                                        PropertyAssociation assoc)
{
  size_t idx;
  for (idx = 0; idx < m_entries.size(); idx++) {
    if (m_entries[idx].item_ID == itemID) {
      break;
    }
  }

  // if itemID does not exist, add a new entry
  if (idx == m_entries.size()) {
    Entry entry;
    entry.item_ID = itemID;
    m_entries.push_back(entry);
  }

  // add the property association
  m_entries[idx].associations.push_back(assoc);
}


std::string Box_ipma::dump(Indent& indent) const
{
  std::ostringstream sstr;
  sstr << Box::dump(indent);

  for (const Entry& entry : m_entries) {
    sstr << indent << "associations for item ID: " << entry.item_ID << "\n";
    indent++;
    for (const auto& assoc : entry.associations) {
      sstr << indent << "property index: " << assoc.property_index
           << " (essential: " << std::boolalpha << assoc.essential << ")\n";
    }
    indent--;
  }

  return sstr.str();
}


void Box_ipma::derive_box_version()
{
  int version = 0;
  bool large_property_indices = false;

  for (const Entry& entry : m_entries) {
    if (entry.item_ID > 0xFFFF) {
      version = 1;
    }

    for (const auto& assoc : entry.associations) {
      if (assoc.property_index > 0x7F) {
        large_property_indices = true;
      }
    }
  }

  set_version((uint8_t) version);
  set_flags(large_property_indices ? 1 : 0);
}


Error Box_ipma::write(StreamWriter& writer) const
{
  size_t box_start = reserve_box_header_space(writer);

  size_t entry_cnt = m_entries.size();
  writer.write32((uint32_t) entry_cnt);

  for (const Entry& entry : m_entries) {

    if (get_version() < 1) {
      writer.write16((uint16_t) entry.item_ID);
    }
    else {
      writer.write32(entry.item_ID);
    }

    size_t assoc_cnt = entry.associations.size();
    if (assoc_cnt > 0xFF) {
      // TODO: error, too many associations
    }

    writer.write8((uint8_t) assoc_cnt);

    for (const PropertyAssociation& association : entry.associations) {

      if (get_flags() & 1) {
        writer.write16((uint16_t) ((association.essential ? 0x8000 : 0) |
                                   (association.property_index & 0x7FFF)));
      }
      else {
        writer.write8((uint8_t) ((association.essential ? 0x80 : 0) |
                                 (association.property_index & 0x7F)));
      }
    }
  }

  prepend_header(writer, box_start);

  return Error::Ok;
}


void Box_ipma::insert_entries_from_other_ipma_box(const Box_ipma& b)
{
  m_entries.insert(m_entries.end(),
                   b.m_entries.begin(),
                   b.m_entries.end());
}


Error Box_auxC::parse(BitstreamRange& range)
{
  parse_full_box_header(range);

  m_aux_type = range.read_string();

  while (!range.eof()) {
    m_aux_subtypes.push_back(range.read8());
  }

  return range.get_error();
}


Error Box_auxC::write(StreamWriter& writer) const
{
  size_t box_start = reserve_box_header_space(writer);

  writer.write(m_aux_type);

  for (uint8_t subtype : m_aux_subtypes) {
    writer.write8(subtype);
  }

  prepend_header(writer, box_start);

  return Error::Ok;
}


std::string Box_auxC::dump(Indent& indent) const
{
  std::ostringstream sstr;
  sstr << Box::dump(indent);

  sstr << indent << "aux type: " << m_aux_type << "\n"
       << indent << "aux subtypes: ";
  for (uint8_t subtype : m_aux_subtypes) {
    sstr << std::hex << std::setw(2) << std::setfill('0') << ((int) subtype) << " ";
  }

  sstr << "\n";

  return sstr.str();
}


Error Box_irot::parse(BitstreamRange& range)
{
  //parse_full_box_header(range);

  uint16_t rotation = range.read8();
  rotation &= 0x03;

  m_rotation = rotation * 90;

  return range.get_error();
}


Error Box_irot::write(StreamWriter& writer) const
{
  size_t box_start = reserve_box_header_space(writer);

  writer.write8((uint8_t) (m_rotation / 90));

  prepend_header(writer, box_start);

  return Error::Ok;
}


std::string Box_irot::dump(Indent& indent) const
{
  std::ostringstream sstr;
  sstr << Box::dump(indent);

  sstr << indent << "rotation: " << m_rotation << " degrees (CCW)\n";

  return sstr.str();
}


Error Box_imir::parse(BitstreamRange& range)
{
  //parse_full_box_header(range);

  uint8_t axis = range.read8();
  if (axis & 1) {
    m_axis = heif_transform_mirror_direction_horizontal;
  }
  else {
    m_axis = heif_transform_mirror_direction_vertical;
  }

  return range.get_error();
}


Error Box_imir::write(StreamWriter& writer) const
{
  size_t box_start = reserve_box_header_space(writer);

  writer.write8(m_axis);

  prepend_header(writer, box_start);

  return Error::Ok;
}


std::string Box_imir::dump(Indent& indent) const
{
  std::ostringstream sstr;
  sstr << Box::dump(indent);

  sstr << indent << "mirror direction: ";
  switch (m_axis) {
    case heif_transform_mirror_direction_vertical:
      sstr << "vertical\n";
      break;
    case heif_transform_mirror_direction_horizontal:
      sstr << "horizontal\n";
      break;
    case heif_transform_mirror_direction_invalid:
      sstr << "invalid\n";
      break;
  }

  return sstr.str();
}


Error Box_clap::parse(BitstreamRange& range)
{
  //parse_full_box_header(range);

  uint32_t clean_aperture_width_num = range.read32();
  uint32_t clean_aperture_width_den = range.read32();
  uint32_t clean_aperture_height_num = range.read32();
  uint32_t clean_aperture_height_den = range.read32();

  // Note: in the standard document 14496-12(2015), it says that the offset values should also be unsigned integers,
  // but this is obviously an error. Even the accompanying standard text says that offsets may be negative.
  int32_t horizontal_offset_num = (int32_t) range.read32();
  uint32_t horizontal_offset_den = (uint32_t) range.read32();
  int32_t vertical_offset_num = (int32_t) range.read32();
  uint32_t vertical_offset_den = (uint32_t) range.read32();

  if (clean_aperture_width_num > (uint32_t) std::numeric_limits<int32_t>::max() ||
      clean_aperture_width_den > (uint32_t) std::numeric_limits<int32_t>::max() ||
      clean_aperture_height_num > (uint32_t) std::numeric_limits<int32_t>::max() ||
      clean_aperture_height_den > (uint32_t) std::numeric_limits<int32_t>::max() ||
      horizontal_offset_den > (uint32_t) std::numeric_limits<int32_t>::max() ||
      vertical_offset_den > (uint32_t) std::numeric_limits<int32_t>::max()) {
    return Error(heif_error_Invalid_input,
                 heif_suberror_Invalid_fractional_number,
                 "Exceeded supported value range.");
  }

  m_clean_aperture_width = Fraction(clean_aperture_width_num,
                                    clean_aperture_width_den);
  m_clean_aperture_height = Fraction(clean_aperture_height_num,
                                     clean_aperture_height_den);
  m_horizontal_offset = Fraction(horizontal_offset_num, (int32_t) horizontal_offset_den);
  m_vertical_offset = Fraction(vertical_offset_num, (int32_t) vertical_offset_den);
  if (!m_clean_aperture_width.is_valid() || !m_clean_aperture_height.is_valid() ||
      !m_horizontal_offset.is_valid() || !m_vertical_offset.is_valid()) {
    return Error(heif_error_Invalid_input,
                 heif_suberror_Invalid_fractional_number);
  }

  return range.get_error();
}


Error Box_clap::write(StreamWriter& writer) const
{
  size_t box_start = reserve_box_header_space(writer);

  writer.write32(m_clean_aperture_width.numerator);
  writer.write32(m_clean_aperture_width.denominator);
  writer.write32(m_clean_aperture_height.numerator);
  writer.write32(m_clean_aperture_height.denominator);
  writer.write32(m_horizontal_offset.numerator);
  writer.write32(m_horizontal_offset.denominator);
  writer.write32(m_vertical_offset.numerator);
  writer.write32(m_vertical_offset.denominator);

  prepend_header(writer, box_start);

  return Error::Ok;
}


std::string Box_clap::dump(Indent& indent) const
{
  std::ostringstream sstr;
  sstr << Box::dump(indent);

  sstr << indent << "clean_aperture: " << m_clean_aperture_width.numerator
       << "/" << m_clean_aperture_width.denominator << " x "
       << m_clean_aperture_height.numerator << "/"
       << m_clean_aperture_height.denominator << "\n";
  sstr << indent << "offset: " << m_horizontal_offset.numerator << "/"
       << m_horizontal_offset.denominator << " ; "
       << m_vertical_offset.numerator << "/"
       << m_vertical_offset.denominator << "\n";

  return sstr.str();
}


int Box_clap::left_rounded(int image_width) const
{
  // pcX = horizOff + (width  - 1)/2
  // pcX ± (cleanApertureWidth - 1)/2

  // left = horizOff + (width-1)/2 - (clapWidth-1)/2

  Fraction pcX = m_horizontal_offset + Fraction(image_width - 1, 2);
  Fraction left = pcX - (m_clean_aperture_width - 1) / 2;

  return left.round_down();
}

int Box_clap::right_rounded(int image_width) const
{
  Fraction right = m_clean_aperture_width - 1 + left_rounded(image_width);

  return right.round();
}

int Box_clap::top_rounded(int image_height) const
{
  Fraction pcY = m_vertical_offset + Fraction(image_height - 1, 2);
  Fraction top = pcY - (m_clean_aperture_height - 1) / 2;

  return top.round();
}

int Box_clap::bottom_rounded(int image_height) const
{
  Fraction bottom = m_clean_aperture_height - 1 + top_rounded(image_height);

  return bottom.round();
}

int Box_clap::get_width_rounded() const
{
  return m_clean_aperture_width.round();
}

int Box_clap::get_height_rounded() const
{
  return m_clean_aperture_height.round();
}

void Box_clap::set(uint32_t clap_width, uint32_t clap_height,
                   uint32_t image_width, uint32_t image_height)
{
  assert(image_width >= clap_width);
  assert(image_height >= clap_height);

  m_clean_aperture_width = Fraction(clap_width, 1U);
  m_clean_aperture_height = Fraction(clap_height, 1U);

  m_horizontal_offset = Fraction(-(int32_t) (image_width - clap_width), 2);
  m_vertical_offset = Fraction(-(int32_t) (image_height - clap_height), 2);
}


Error Box_iref::parse(BitstreamRange& range)
{
  parse_full_box_header(range);

  while (!range.eof()) {
    Reference ref;

    Error err = ref.header.parse_header(range);
    if (err != Error::Ok) {
      return err;
    }

    if (get_version() == 0) {
      ref.from_item_ID = range.read16();
      int nRefs = range.read16();
      for (int i = 0; i < nRefs; i++) {
        ref.to_item_ID.push_back(range.read16());
        if (range.eof()) {
          break;
        }
      }
    }
    else {
      ref.from_item_ID = range.read32();
      int nRefs = range.read16();
      for (int i = 0; i < nRefs; i++) {
        ref.to_item_ID.push_back(range.read32());
        if (range.eof()) {
          break;
        }
      }
    }

    m_references.push_back(ref);
  }


  // --- check number of total refs

  size_t nTotalRefs = 0;
  for (const auto& ref : m_references) {
    nTotalRefs += ref.to_item_ID.size();
  }

  if (nTotalRefs > MAX_IREF_REFERENCES) {
    return Error(heif_error_Memory_allocation_error, heif_suberror_Security_limit_exceeded,
                 "Number of iref references exceeds security limit.");
  }

  // --- check for duplicate references

  for (const auto& ref : m_references) {
    std::set<heif_item_id> to_ids;
    for (const auto to_id : ref.to_item_ID) {
      if (to_ids.find(to_id) == to_ids.end()) {
        to_ids.insert(to_id);
      }
      else {
        return Error(heif_error_Invalid_input,
                     heif_suberror_Unspecified,
                     "'iref' has double references");
      }
    }
  }


#if 0
  // Note: This input sanity check does not work as expected.
  // Its idea was to prevent infinite recursions while decoding when the input file
  // contains cyclic references. However, apparently there are cases where cyclic
  // references are actually allowed, like with images that have premultiplied alpha channels:
  // | Box: iref -----
  // | size: 40   (header size: 12)
  // | reference with type 'auxl' from ID: 2 to IDs: 1
  // | reference with type 'prem' from ID: 1 to IDs: 2
  //
  // TODO: implement the infinite recursion detection in a different way. E.g. by passing down
  //       the already processed item-ids while decoding an image and checking whether the current
  //       item has already been decoded before.

  // --- check for cyclic references

  for (const auto& ref : m_references) {
    std::set<heif_item_id> reached_ids; // IDs that we have already reached in the DAG
    std::set<heif_item_id> todo;    // IDs that still need to be followed

    todo.insert(ref.from_item_ID);  // start at base item

    while (!todo.empty()) {
      // transfer ID into set of reached IDs
      auto id = *todo.begin();
      todo.erase(id);
      reached_ids.insert(id);

      // if this ID refers to another 'iref', follow it

      for (const auto& succ_ref : m_references) {
        if (succ_ref.from_item_ID == id) {

          // Check whether any successor IDs has been visited yet, which would be an error.
          // Otherwise, put that ID into the 'todo' set.

          for (const auto& succ_ref_id : succ_ref.to_item_ID) {
            if (reached_ids.find(succ_ref_id) != reached_ids.end()) {
              return Error(heif_error_Invalid_input,
                           heif_suberror_Unspecified,
                           "'iref' has cyclic references");
            }

            todo.insert(succ_ref_id);
          }
        }
      }
    }
  }
#endif

  return range.get_error();
}


void Box_iref::derive_box_version()
{
  uint8_t version = 0;

  for (const auto& ref : m_references) {
    if (ref.from_item_ID > 0xFFFF) {
      version = 1;
      break;
    }

    for (uint32_t r : ref.to_item_ID) {
      if (r > 0xFFFF) {
        version = 1;
        break;
      }
    }
  }

  set_version(version);
}


Error Box_iref::write(StreamWriter& writer) const
{
  size_t box_start = reserve_box_header_space(writer);

  int id_size = ((get_version() == 0) ? 2 : 4);

  for (const auto& ref : m_references) {
    uint32_t box_size = uint32_t(4 + 4 + 2 + id_size * (1 + ref.to_item_ID.size()));

    // we write the BoxHeader ourselves since it is very simple
    writer.write32(box_size);
    writer.write32(ref.header.get_short_type());

    writer.write(id_size, ref.from_item_ID);
    writer.write16((uint16_t) ref.to_item_ID.size());

    for (uint32_t r : ref.to_item_ID) {
      writer.write(id_size, r);
    }
  }


  prepend_header(writer, box_start);

  return Error::Ok;
}


std::string Box_iref::dump(Indent& indent) const
{
  std::ostringstream sstr;
  sstr << Box::dump(indent);

  for (const auto& ref : m_references) {
    sstr << indent << "reference with type '" << ref.header.get_type_string() << "'"
         << " from ID: " << ref.from_item_ID
         << " to IDs: ";
    for (uint32_t id : ref.to_item_ID) {
      sstr << id << " ";
    }
    sstr << "\n";
  }

  return sstr.str();
}


bool Box_iref::has_references(uint32_t itemID) const
{
  for (const Reference& ref : m_references) {
    if (ref.from_item_ID == itemID) {
      return true;
    }
  }

  return false;
}


std::vector<Box_iref::Reference> Box_iref::get_references_from(heif_item_id itemID) const
{
  std::vector<Reference> references;

  for (const Reference& ref : m_references) {
    if (ref.from_item_ID == itemID) {
      references.push_back(ref);
    }
  }

  return references;
}


std::vector<uint32_t> Box_iref::get_references(uint32_t itemID, uint32_t ref_type) const
{
  for (const Reference& ref : m_references) {
    if (ref.from_item_ID == itemID &&
        ref.header.get_short_type() == ref_type) {
      return ref.to_item_ID;
    }
  }

  return std::vector<uint32_t>();
}


void Box_iref::add_references(heif_item_id from_id, uint32_t type, const std::vector<heif_item_id>& to_ids)
{
  Reference ref;
  ref.header.set_short_type(type);
  ref.from_item_ID = from_id;
  ref.to_item_ID = to_ids;

  m_references.push_back(ref);
}


Error Box_idat::parse(BitstreamRange& range)
{
  //parse_full_box_header(range);

  m_data_start_pos = range.get_istream()->get_position();

  return range.get_error();
}


Error Box_idat::write(StreamWriter& writer) const
{
  size_t box_start = reserve_box_header_space(writer);

  writer.write(m_data_for_writing);

  prepend_header(writer, box_start);

  return Error::Ok;
}


std::string Box_idat::dump(Indent& indent) const
{
  std::ostringstream sstr;
  sstr << Box::dump(indent);

  if (get_box_size() >= get_header_size()) {
    sstr << indent << "number of data bytes: " << get_box_size() - get_header_size() << "\n";
  } else {
     sstr << indent << "number of data bytes is invalid\n";
  }

  return sstr.str();
}


Error Box_idat::read_data(const std::shared_ptr<StreamReader>& istr,
                          uint64_t start, uint64_t length,
                          std::vector<uint8_t>& out_data) const
{
  // --- security check that we do not allocate too much data

  auto curr_size = out_data.size();

  if (MAX_MEMORY_BLOCK_SIZE - curr_size < length) {
    std::stringstream sstr;
    sstr << "idat box contained " << length << " bytes, total memory size would be "
         << (curr_size + length) << " bytes, exceeding the security limit of "
         << MAX_MEMORY_BLOCK_SIZE << " bytes";

    return Error(heif_error_Memory_allocation_error,
                 heif_suberror_Security_limit_exceeded,
                 sstr.str());
  }


  // move to start of data
  if (start > (uint64_t) m_data_start_pos + get_box_size()) {
    return Error(heif_error_Invalid_input,
                 heif_suberror_End_of_data);
  }
  else if (length > get_box_size() || start + length > get_box_size()) {
    return Error(heif_error_Invalid_input,
                 heif_suberror_End_of_data);
  }

  StreamReader::grow_status status = istr->wait_for_file_size((int64_t) m_data_start_pos + start + length);
  if (status == StreamReader::size_beyond_eof ||
      status == StreamReader::timeout) {
    // TODO: maybe we should introduce some 'Recoverable error' instead of 'Invalid input'
    return Error(heif_error_Invalid_input,
                 heif_suberror_End_of_data);
  }

  bool success;
  success = istr->seek(m_data_start_pos + (std::streampos) start);
  assert(success);
  (void) success;

  if (length > 0) {
    // reserve space for the data in the output array
    out_data.resize(static_cast<size_t>(curr_size + length));
    uint8_t* data = &out_data[curr_size];

    success = istr->read((char*) data, static_cast<size_t>(length));
    assert(success);
    (void) success;
  }

  return Error::Ok;
}


Error Box_grpl::parse(BitstreamRange& range)
{
  //parse_full_box_header(range);

  //return read_children(range);

  while (!range.eof()) {
    EntityGroup group;
    Error err = group.header.parse_header(range);
    if (err != Error::Ok) {
      return err;
    }

    err = group.header.parse_full_box_header(range);
    if (err != Error::Ok) {
      return err;
    }

    group.group_id = range.read32();
    uint32_t nEntities = range.read32();
    for (uint32_t i = 0; i < nEntities; i++) {
      if (range.eof()) {
        break;
      }

      group.entity_ids.push_back(range.read32());
    }

    m_entity_groups.push_back(group);
  }

  return range.get_error();
}


std::string Box_grpl::dump(Indent& indent) const
{
  std::ostringstream sstr;
  sstr << Box::dump(indent);

  for (const auto& group : m_entity_groups) {
    sstr << indent << "group type: " << group.header.get_type_string() << "\n"
         << indent << "| group id: " << group.group_id << "\n"
         << indent << "| entity IDs: ";

    for (uint32_t id : group.entity_ids) {
      sstr << id << " ";
    }

    sstr << "\n";
  }

  return sstr.str();
}


Error Box_dinf::parse(BitstreamRange& range)
{
  //parse_full_box_header(range);

  return read_children(range);
}


std::string Box_dinf::dump(Indent& indent) const
{
  std::ostringstream sstr;
  sstr << Box::dump(indent);
  sstr << dump_children(indent);

  return sstr.str();
}


Error Box_dref::parse(BitstreamRange& range)
{
  parse_full_box_header(range);

  uint32_t nEntities = range.read32();

  /*
  for (int i=0;i<nEntities;i++) {
    if (range.eof()) {
      break;
    }
  }
  */

  if (nEntities > (uint32_t)std::numeric_limits<int>::max()) {
    return Error(heif_error_Memory_allocation_error,
                 heif_suberror_Security_limit_exceeded,
                 "Too many entities in dref box.");
  }

  Error err = read_children(range, (int)nEntities);
  if (err) {
    return err;
  }

  if (m_children.size() != nEntities) {
    // TODO return Error(
  }

  return err;
}


std::string Box_dref::dump(Indent& indent) const
{
  std::ostringstream sstr;
  sstr << Box::dump(indent);
  sstr << dump_children(indent);

  return sstr.str();
}


Error Box_url::parse(BitstreamRange& range)
{
  parse_full_box_header(range);

  m_location = range.read_string();

  return range.get_error();
}


std::string Box_url::dump(Indent& indent) const
{
  std::ostringstream sstr;
  sstr << Box::dump(indent);
  //sstr << dump_children(indent);

  sstr << indent << "location: " << m_location << "\n";

  return sstr.str();
}


Error Box_udes::parse(BitstreamRange& range)
{
  parse_full_box_header(range);
  m_lang = range.read_string();
  m_name = range.read_string();
  m_description = range.read_string();
  m_tags = range.read_string();
  return range.get_error();
}

std::string Box_udes::dump(Indent& indent) const
{
  std::ostringstream sstr;
  sstr << Box::dump(indent);
  sstr << indent << "lang: " << m_lang << "\n";
  sstr << indent << "name: " << m_name << "\n";
  sstr << indent << "description: " << m_description << "\n";
  sstr << indent << "tags: " << m_lang << "\n";
  return sstr.str();
}

Error Box_udes::write(StreamWriter& writer) const
{
  size_t box_start = reserve_box_header_space(writer);
  writer.write(m_lang);
  writer.write(m_name);
  writer.write(m_description);
  writer.write(m_tags);
  prepend_header(writer, box_start);
  return Error::Ok;
}<|MERGE_RESOLUTION|>--- conflicted
+++ resolved
@@ -611,18 +611,14 @@
       box = std::make_shared<Box_mskC>();
       break;
 
-<<<<<<< HEAD
     // --- AVC (H.264)
 
     case fourcc("avcC"):
       box = std::make_shared<Box_avcC>();
       break;
 
-    default:
-=======
     case fourcc("mdat"):
       // avoid generating a 'Box_other'
->>>>>>> 62ffc12a
       box = std::make_shared<Box>();
       break;
 
