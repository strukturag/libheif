--- conflicted
+++ resolved
@@ -386,13 +386,30 @@
 }
 
 
-<<<<<<< HEAD
 template<typename T>
 struct heif_error find_property(const struct heif_context* context,
                                 heif_item_id itemId,
                                 heif_property_id propertyId,
                                 std::shared_ptr<T>* box_casted)
-=======
+{
+  auto file = context->context->get_heif_file();
+
+  std::vector<std::shared_ptr<Box>> properties;
+  Error err = file->get_properties(itemId, properties);
+  if (err) {
+    return err.error_struct(context->context.get());
+  }
+
+  if (propertyId < 1 || propertyId - 1 >= properties.size()) {
+    return {heif_error_Usage_error, heif_suberror_Invalid_property, "property index out of range"};
+  }
+
+  auto box = properties[propertyId - 1];
+  *box_casted = std::dynamic_pointer_cast<T>(box);
+  return heif_error_success;
+}
+
+
 struct heif_error heif_property_get_clock_info(const struct heif_context* ctx,
                                                heif_item_id itemId,
                                                heif_tai_clock_info* out_clock)
@@ -510,30 +527,6 @@
                                                   heif_item_id itemId,
                                                   heif_property_id propertyId,
                                                   size_t* size_out)
->>>>>>> 25fadd53
-{
-  auto file = context->context->get_heif_file();
-
-  std::vector<std::shared_ptr<Box>> properties;
-  Error err = file->get_properties(itemId, properties);
-  if (err) {
-    return err.error_struct(context->context.get());
-  }
-
-  if (propertyId < 1 || propertyId - 1 >= properties.size()) {
-    return {heif_error_Usage_error, heif_suberror_Invalid_property, "property index out of range"};
-  }
-
-  auto box = properties[propertyId - 1];
-  *box_casted = std::dynamic_pointer_cast<T>(box);
-  return heif_error_success;
-}
-
-
-struct heif_error heif_item_get_property_raw_size(const struct heif_context* context,
-                                                  heif_item_id itemId,
-                                                  heif_property_id propertyId,
-                                                  size_t* size_out)
 {
   if (!context || !size_out) {
     return {heif_error_Usage_error, heif_suberror_Null_pointer_argument, "NULL argument passed in"};
