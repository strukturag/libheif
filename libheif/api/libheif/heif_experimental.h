/*
 * HEIF codec.
 * Copyright (c) 2024 Dirk Farin <dirk.farin@gmail.com>
 *
 * This file is part of libheif.
 *
 * libheif is free software: you can redistribute it and/or modify
 * it under the terms of the GNU Lesser General Public License as
 * published by the Free Software Foundation, either version 3 of
 * the License, or (at your option) any later version.
 *
 * libheif is distributed in the hope that it will be useful,
 * but WITHOUT ANY WARRANTY; without even the implied warranty of
 * MERCHANTABILITY or FITNESS FOR A PARTICULAR PURPOSE.  See the
 * GNU Lesser General Public License for more details.
 *
 * You should have received a copy of the GNU Lesser General Public License
 * along with libheif.  If not, see <http://www.gnu.org/licenses/>.
 */

#ifndef LIBHEIF_HEIF_EXPERIMENTAL_H
#define LIBHEIF_HEIF_EXPERIMENTAL_H

#include "libheif/heif.h"

#ifdef __cplusplus
extern "C" {
#endif

#if HEIF_ENABLE_EXPERIMENTAL_FEATURES

  /* ===================================================================================
   *   This file contains candidate APIs that did not make it into the public API yet.
   * ===================================================================================
   */


  /*
  heif_item_property_type_camera_intrinsic_matrix = heif_fourcc('c', 'm', 'i', 'n'),
  heif_item_property_type_camera_extrinsic_matrix = heif_fourcc('c', 'm', 'e', 'x')
*/

struct heif_property_camera_intrinsic_matrix;
struct heif_property_camera_extrinsic_matrix;

//LIBHEIF_API
struct heif_error heif_item_get_property_camera_intrinsic_matrix(const struct heif_context* context,
                                                                 heif_item_id itemId,
                                                                 heif_property_id propertyId,
                                                                 struct heif_property_camera_intrinsic_matrix** out_matrix);

//LIBHEIF_API
void heif_property_camera_intrinsic_matrix_release(struct heif_property_camera_intrinsic_matrix* matrix);

//LIBHEIF_API
struct heif_error heif_property_camera_intrinsic_matrix_get_focal_length(const struct heif_property_camera_intrinsic_matrix* matrix,
                                                                int image_width, int image_height,
                                                                double* out_focal_length_x,
                                                                double* out_focal_length_y);

//LIBHEIF_API
struct heif_error heif_property_camera_intrinsic_matrix_get_principal_point(const struct heif_property_camera_intrinsic_matrix* matrix,
                                                                   int image_width, int image_height,
                                                                   double* out_principal_point_x,
                                                                   double* out_principal_point_y);

//LIBHEIF_API
struct heif_error heif_property_camera_intrinsic_matrix_get_skew(const struct heif_property_camera_intrinsic_matrix* matrix,
                                                        double* out_skew);

//LIBHEIF_API
struct heif_property_camera_intrinsic_matrix* heif_property_camera_intrinsic_matrix_alloc();

//LIBHEIF_API
void heif_property_camera_intrinsic_matrix_set_simple(struct heif_property_camera_intrinsic_matrix* matrix,
                                             int image_width, int image_height,
                                             double focal_length, double principal_point_x, double principal_point_y);

//LIBHEIF_API
void heif_property_camera_intrinsic_matrix_set_full(struct heif_property_camera_intrinsic_matrix* matrix,
                                           int image_width, int image_height,
                                           double focal_length_x,
                                           double focal_length_y,
                                           double principal_point_x, double principal_point_y,
                                           double skew);

//LIBHEIF_API
struct heif_error heif_item_add_property_camera_intrinsic_matrix(const struct heif_context* context,
                                                          heif_item_id itemId,
                                                          const struct heif_property_camera_intrinsic_matrix* matrix,
                                                          heif_property_id* out_propertyId);


//LIBHEIF_API
struct heif_error heif_item_get_property_camera_extrinsic_matrix(const struct heif_context* context,
                                                                 heif_item_id itemId,
                                                                 heif_property_id propertyId,
                                                                 struct heif_property_camera_extrinsic_matrix** out_matrix);

//LIBHEIF_API
void heif_property_camera_extrinsic_matrix_release(struct heif_property_camera_extrinsic_matrix* matrix);

// `out_matrix` must point to a 9-element matrix, which will be filled in row-major order.
//LIBHEIF_API
struct heif_error heif_property_camera_extrinsic_matrix_get_rotation_matrix(const struct heif_property_camera_extrinsic_matrix* matrix,
                                                                            double* out_matrix);

// `out_vector` must point to a 3-element vector, which will be filled with the (X,Y,Z) coordinates (in micrometers).
//LIBHEIF_API
struct heif_error heif_property_camera_extrinsic_matrix_get_position_vector(const struct heif_property_camera_extrinsic_matrix* matrix,
                                                                            int32_t* out_vector);

//LIBHEIF_API
struct heif_error heif_property_camera_extrinsic_matrix_get_world_coordinate_system_id(const struct heif_property_camera_extrinsic_matrix* matrix,
                                                                                       uint32_t* out_wcs_id);
#endif

// --- Tiled images

struct heif_tiled_image_parameters {
  int version;

  // --- version 1

  uint32_t image_width;
  uint32_t image_height;

  uint32_t tile_width;
  uint32_t tile_height;

  uint32_t compression_format_fourcc;  // will be set automatically when calling heif_context_add_tiled_image()

  uint8_t offset_field_length;   // one of: 32, 40, 48, 64
  uint8_t size_field_length;     // one of:  0, 24, 32, 64

  uint8_t number_of_extra_dimensions;  // 0 for normal images, 1 for volumetric (3D), ...
  uint32_t extra_dimensions[8];        // size of extra dimensions (first 8 dimensions)

  // boolean flags
  uint8_t tiles_are_sequential;  // TODO: can we derive this automatically
};

#if HEIF_ENABLE_EXPERIMENTAL_FEATURES
LIBHEIF_API
struct heif_error heif_context_add_tiled_image(struct heif_context* ctx,
                                               const struct heif_tiled_image_parameters* parameters,
                                               const struct heif_encoding_options* options, // TODO: do we need this?
                                               const struct heif_encoder* encoder,
                                               struct heif_image_handle** out_tiled_image_handle);
#endif

// --- 'unci' images

// This is similar to heif_metadata_compression. We should try to keep the integers compatible, but each enum will just
// contain the allowed values.
enum heif_unci_compression
{
  heif_unci_compression_off = 0,
  //heif_unci_compression_auto = 1,
  //heif_unci_compression_unknown = 2, // only used when reading unknown method from input file
  heif_unci_compression_deflate = 3,
  heif_unci_compression_zlib = 4,
  heif_unci_compression_brotli = 5
};


struct heif_unci_image_parameters {
  int version;

  // --- version 1

  uint32_t image_width;
  uint32_t image_height;

  uint32_t tile_width;
  uint32_t tile_height;

  enum heif_unci_compression compression; // TODO

  // TODO: interleave type, padding
};

#if HEIF_ENABLE_EXPERIMENTAL_FEATURES
LIBHEIF_API
struct heif_error heif_context_add_unci_image(struct heif_context* ctx,
                                              const struct heif_unci_image_parameters* parameters,
                                              const struct heif_encoding_options* encoding_options,
                                              const struct heif_image* prototype,
                                              struct heif_image_handle** out_unci_image_handle);
#endif

// --- 'pymd' entity group (pyramid layers)

struct heif_pyramid_layer_info {
  heif_item_id layer_image_id;
  uint16_t layer_binning;
  uint32_t tile_rows_in_layer;
  uint32_t tile_columns_in_layer;
};

#if HEIF_ENABLE_EXPERIMENTAL_FEATURES
// The input images are automatically sorted according to resolution. You can provide them in any order.
LIBHEIF_API
struct heif_error heif_context_add_pyramid_entity_group(struct heif_context* ctx,
                                                        const heif_item_id* layer_item_ids,
                                                        size_t num_layers,
                                                        heif_item_id* out_group_id);

LIBHEIF_API
struct heif_pyramid_layer_info* heif_context_get_pyramid_entity_group_info(struct heif_context*, heif_entity_group_id id, int* out_num_layers);

LIBHEIF_API
void heif_pyramid_layer_info_release(struct heif_pyramid_layer_info*);
#endif

// --- other pixel datatype support

enum heif_channel_datatype
{
  heif_channel_datatype_undefined = 0,
  heif_channel_datatype_unsigned_integer = 1,
  heif_channel_datatype_signed_integer = 2,
  heif_channel_datatype_floating_point = 3,
  heif_channel_datatype_complex_number = 4
};

#if HEIF_ENABLE_EXPERIMENTAL_FEATURES
LIBHEIF_API
struct heif_error heif_image_add_channel(struct heif_image* image,
                                         enum heif_channel channel,
                                         int width, int height,
                                         enum heif_channel_datatype datatype, int bit_depth);


LIBHEIF_API
int heif_image_list_channels(struct heif_image*,
                             enum heif_channel** out_channels);

LIBHEIF_API
void heif_channel_release_list(enum heif_channel** channels);
#endif

struct heif_complex32 {
  float real, imaginary;
};

struct heif_complex64 {
  double real, imaginary;
};

#if HEIF_ENABLE_EXPERIMENTAL_FEATURES
LIBHEIF_API
enum heif_channel_datatype heif_image_get_datatype(const struct heif_image* img, enum heif_channel channel);


// The 'stride' in all of these functions are in units of the underlying datatype.
LIBHEIF_API
const uint16_t* heif_image_get_channel_uint16_readonly(const struct heif_image*,
                                                       enum heif_channel channel,
                                                       uint32_t* out_stride);

LIBHEIF_API
const uint32_t* heif_image_get_channel_uint32_readonly(const struct heif_image*,
                                                       enum heif_channel channel,
                                                       uint32_t* out_stride);

LIBHEIF_API
const uint64_t* heif_image_get_channel_uint64_readonly(const struct heif_image*,
                                                       enum heif_channel channel,
                                                       uint32_t* out_stride);

LIBHEIF_API
const int16_t* heif_image_get_channel_int16_readonly(const struct heif_image*,
                                                     enum heif_channel channel,
                                                     uint32_t* out_stride);

LIBHEIF_API
const int32_t* heif_image_get_channel_int32_readonly(const struct heif_image*,
                                                     enum heif_channel channel,
                                                     uint32_t* out_stride);

LIBHEIF_API
const int64_t* heif_image_get_channel_int64_readonly(const struct heif_image*,
                                                     enum heif_channel channel,
                                                     uint32_t* out_stride);

LIBHEIF_API
const float* heif_image_get_channel_float32_readonly(const struct heif_image*,
                                                     enum heif_channel channel,
                                                     uint32_t* out_stride);

LIBHEIF_API
const double* heif_image_get_channel_float64_readonly(const struct heif_image*,
                                                      enum heif_channel channel,
                                                      uint32_t* out_stride);

LIBHEIF_API
const struct heif_complex32* heif_image_get_channel_complex32_readonly(const struct heif_image*,
                                                                       enum heif_channel channel,
                                                                       uint32_t* out_stride);

LIBHEIF_API
const struct heif_complex64* heif_image_get_channel_complex64_readonly(const struct heif_image*,
                                                                       enum heif_channel channel,
                                                                       uint32_t* out_stride);

LIBHEIF_API
uint16_t* heif_image_get_channel_uint16(struct heif_image*,
                                        enum heif_channel channel,
                                        uint32_t* out_stride);

LIBHEIF_API
uint32_t* heif_image_get_channel_uint32(struct heif_image*,
                                        enum heif_channel channel,
                                        uint32_t* out_stride);

LIBHEIF_API
uint64_t* heif_image_get_channel_uint64(struct heif_image*,
                                        enum heif_channel channel,
                                        uint32_t* out_stride);

LIBHEIF_API
int16_t* heif_image_get_channel_int16(struct heif_image*,
                                      enum heif_channel channel,
                                      uint32_t* out_stride);

LIBHEIF_API
int32_t* heif_image_get_channel_int32(struct heif_image*,
                                      enum heif_channel channel,
                                      uint32_t* out_stride);

LIBHEIF_API
int64_t* heif_image_get_channel_int64(struct heif_image*,
                                      enum heif_channel channel,
                                      uint32_t* out_stride);

LIBHEIF_API
float* heif_image_get_channel_float32(struct heif_image*,
                                      enum heif_channel channel,
                                      uint32_t* out_stride);

LIBHEIF_API
double* heif_image_get_channel_float64(struct heif_image*,
                                       enum heif_channel channel,
                                       uint32_t* out_stride);

LIBHEIF_API
struct heif_complex32* heif_image_get_channel_complex32(struct heif_image*,
                                                        enum heif_channel channel,
                                                        uint32_t* out_stride);

LIBHEIF_API
struct heif_complex64* heif_image_get_channel_complex64(struct heif_image*,
                                                        enum heif_channel channel,
                                                        uint32_t* out_stride);


// ========================= Timestamps =========================

LIBHEIF_API extern const uint64_t heif_tai_clock_info_unknown_time_uncertainty;
LIBHEIF_API extern const int32_t heif_tai_clock_info_unknown_drift_rate;
LIBHEIF_API extern const uint64_t heif_unknown_tai_timestamp;
#endif

struct heif_tai_clock_info
{
  uint8_t version;

  // version 1

  uint64_t time_uncertainty;
  uint32_t clock_resolution;
  int32_t clock_drift_rate;
  uint8_t clock_type;
};


#if HEIF_ENABLE_EXPERIMENTAL_FEATURES
int heif_is_tai_clock_info_drift_rate_undefined(int32_t drift_rate);



// Creates a new clock info property if it doesn't already exist.
LIBHEIF_API
struct heif_error heif_property_set_clock_info(struct heif_context* ctx,
                                               heif_item_id itemId,
                                               const struct heif_tai_clock_info* clock,
                                               heif_property_id* out_propertyId);

// The `out_clock` struct passed in needs to have the `version` field set so that this
// function knows which fields it is safe to fill.
// When the read property is a lower version, the version variable of out_clock will be reduced.
LIBHEIF_API
struct heif_error heif_property_get_clock_info(const struct heif_context* ctx,
                                               heif_item_id itemId,
                                               struct heif_tai_clock_info* out_clock);
#endif

struct heif_tai_timestamp_packet
{
  uint8_t version;

  // version 1

  uint64_t tai_timestamp;
  uint8_t synchronization_state;         // bool
  uint8_t timestamp_generation_failure;  // bool
  uint8_t timestamp_is_modified;         // bool
};

#if HEIF_ENABLE_EXPERIMENTAL_FEATURES

// Creates a new TAI timestamp property if one doesn't already exist for itemId.
// Creates a new clock info property if one doesn't already exist for itemId.
LIBHEIF_API
struct heif_error heif_property_set_tai_timestamp(struct heif_context* ctx,
                                                  heif_item_id itemId,
                                                  struct heif_tai_timestamp_packet* timestamp,
                                                  heif_property_id* out_propertyId);

// TODO: check whether it would be better to return an allocated heif_tai_timestamp_packet struct because if we pass it in, we have
//       to set the version field in the input and check the version of the output (in case the library is older than the application).
//       Pro: it would be more consistent
//       Contra: it is an unnecessary alloc/release memory operation
LIBHEIF_API
struct heif_error heif_property_get_tai_timestamp(const struct heif_context* ctx,
                                                  heif_item_id itemId,
                                                  struct heif_tai_timestamp_packet* out_timestamp);

LIBHEIF_API
<<<<<<< HEAD
struct heif_error heif_image_set_tai_timestamp(struct heif_image* img,
                                               const struct heif_tai_timestamp_packet* timestamp);

LIBHEIF_API
int heif_image_has_tai_timestamp(const struct heif_image* img);

LIBHEIF_API
struct heif_error heif_image_get_tai_timestamp(const struct heif_image* img,
                                               struct heif_tai_timestamp_packet* timestamp);

LIBHEIF_API
heif_tai_timestamp_packet* heif_tai_timestamp_packet_alloc();

LIBHEIF_API
void heif_tai_timestamp_packet_release(const heif_tai_timestamp_packet*);

// version field has to be set in both structs
LIBHEIF_API
void heif_tai_timestamp_packet_copy(heif_tai_timestamp_packet* dst, const heif_tai_timestamp_packet* src);
=======
heif_error heif_image_extract_area(const heif_image*,
                                   uint32_t x0, uint32_t y0, uint32_t w, uint32_t h,
                                   const heif_security_limits* limits,
                                   struct heif_image** out_image);
>>>>>>> 895f7e22
#endif

// --- sequences

LIBHEIF_API
int heif_context_has_sequence(heif_context*);

LIBHEIF_API
uint32_t heif_image_get_sample_duration(heif_image*);

LIBHEIF_API
uint64_t heif_context_get_sequence_timescale(heif_context*);

// Set an independent global timescale for the sequence.
// If no timescale is set with this function, the timescale of the first track will be taken.
LIBHEIF_API
void heif_context_set_sequence_timescale(heif_context*, uint32_t);

LIBHEIF_API
uint64_t heif_context_get_sequence_duration(heif_context*);

struct heif_track;

enum heif_sample_aux_info_presence {
  heif_sample_aux_info_presence_none = 0,
  heif_sample_aux_info_presence_optional = 1,
  heif_sample_aux_info_presence_mandatory = 2
};

struct heif_track_info
{
  uint8_t version;

  // --- version 1

  uint32_t timescale;

  uint8_t write_aux_info_interleaved; // bool

  enum heif_sample_aux_info_presence with_tai_timestamps;
  struct heif_tai_clock_info* tai_clock_info;

  // TODO: should this be in an extension API as it is not in the HEIF standard?
  enum heif_sample_aux_info_presence with_sample_contentid_uuids;

  // TODO: should this be in an extension API as it is not in the HEIF standard?
  uint8_t with_gimi_track_contentID;
  const char* gimi_track_contentID;
};

LIBHEIF_API
struct heif_track_info* heif_track_info_alloc();

LIBHEIF_API
void heif_track_info_release(struct heif_track_info*);

enum heif_track_type {
  heif_track_type_unknown = 0,
  heif_track_type_video = heif_fourcc('v', 'i', 'd', 'e'),
  heif_track_type_image_sequence = heif_fourcc('p', 'i', 'c', 't'),
  heif_track_type_metadata = heif_fourcc('m', 'e', 't', 'a')
};


// 'track_type' has to be heif_track_type_video or heif_track_type_image_sequence
LIBHEIF_API
struct heif_error heif_context_add_visual_sequence_track(heif_context*, uint16_t out_width, uint16_t out_height,
                                                         struct heif_track_info* info,
                                                         enum heif_track_type track_type,
                                                         heif_track** out_track);

LIBHEIF_API
struct heif_error heif_context_add_uri_metadata_sequence_track(heif_context*, struct heif_track_info* info,
                                                               const char* uri,
                                                               heif_track** out_track);

enum heif_track_reference_type {
  heif_track_reference_type_description_of = heif_fourcc('c','d','s','c') // track_description
};


// reference type can be one of heif_track_reference_type or any other type
LIBHEIF_API
void heif_track_add_reference_to_track(heif_track*, uint32_t reference_type, heif_track* to_track);

LIBHEIF_API
void heif_track_release(heif_track*);

LIBHEIF_API
uint32_t heif_image_get_duration(const heif_image*);

LIBHEIF_API
void heif_image_set_duration(heif_image*, uint32_t duration);

LIBHEIF_API
void heif_image_set_gimi_content_id(heif_image*, const char* contentID);

// Free returned content id with heif_gimi_content_id_release();
// If there is no content ID, nullptr is returned.
LIBHEIF_API
const char* heif_image_get_gimi_content_id(const heif_image*);

LIBHEIF_API
const char* heif_track_get_gimi_content_id(const struct heif_track*);

LIBHEIF_API
void heif_gimi_content_id_release(const char*);

LIBHEIF_API
struct heif_error heif_track_decode_next_image(struct heif_track*,
                                               struct heif_image** out_img,
                                               enum heif_colorspace colorspace,
                                               enum heif_chroma chroma,
                                               const struct heif_decoding_options* options);

struct heif_raw_sequence_sample;

// TODO: get duration and sample auxiliary information
LIBHEIF_API
struct heif_error heif_track_get_raw_sequence_sample(struct heif_track*,
                                                     heif_raw_sequence_sample** out_sample);

LIBHEIF_API
void heif_raw_sequence_sample_release(const heif_raw_sequence_sample*);

LIBHEIF_API
const uint8_t* heif_raw_sequence_sample_get_data(const heif_raw_sequence_sample*);

LIBHEIF_API
size_t heif_raw_sequence_sample_get_data_size(const heif_raw_sequence_sample*);

LIBHEIF_API
uint32_t heif_raw_sequence_sample_get_duration(const heif_raw_sequence_sample*);

LIBHEIF_API
const char* heif_raw_sequence_sample_get_gimi_content_id(const heif_raw_sequence_sample*);

LIBHEIF_API
int heif_raw_sequence_sample_has_tai_timestamp(const struct heif_raw_sequence_sample*);

LIBHEIF_API
struct heif_error heif_raw_sequence_sample_get_tai_timestamp(const struct heif_raw_sequence_sample*,
                                                             struct heif_tai_timestamp_packet* timestamp);


LIBHEIF_API
struct heif_error heif_track_encode_sequence_image(struct heif_track*,
                                                   const struct heif_image* image,
                                                   struct heif_encoder* encoder,
                                                   const struct heif_encoding_options* options);

LIBHEIF_API
struct heif_error heif_track_add_metadata(struct heif_track*,
                                          const uint8_t* data, uint32_t length,
                                          uint32_t duration,
                                          const heif_tai_timestamp_packet* timestamp,
                                          const char* gimi_contentID);

LIBHEIF_API
int heif_context_number_of_sequence_tracks(const struct heif_context*);

// output array must have heif_context_number_of_sequence_tracks() entries
LIBHEIF_API
void heif_context_get_track_ids(const struct heif_context*, uint32_t* out_track_id_array);

// Use id=0 for the first visual track.
LIBHEIF_API
struct heif_track* heif_context_get_track(const struct heif_context*, int32_t id);

LIBHEIF_API
uint32_t heif_track_get_handler_type(struct heif_track*);

LIBHEIF_API
struct heif_error heif_track_get_image_resolution(heif_track*, uint16_t* out_width, uint16_t* out_height);

LIBHEIF_API
enum heif_track_type heif_track_get_track_type(struct heif_track*);

LIBHEIF_API
uint32_t heif_track_get_sample_entry_type_of_first_cluster(struct heif_track*);

// Free the returned string with 'heif_release_string()'
LIBHEIF_API
const char* heif_track_get_urim_sample_entry_uri_of_first_cluster(struct heif_track*);

LIBHEIF_API
void heif_release_string(const char*);

// The passed taic structure will be filled by this function. The version field has to be set before this.
// The function returns 0 if there is no taic.
LIBHEIF_API
int heif_track_get_tai_clock_info_of_first_cluster(struct heif_track*, struct heif_tai_clock_info*);

#ifdef __cplusplus
}
#endif

#endif<|MERGE_RESOLUTION|>--- conflicted
+++ resolved
@@ -428,7 +428,6 @@
                                                   struct heif_tai_timestamp_packet* out_timestamp);
 
 LIBHEIF_API
-<<<<<<< HEAD
 struct heif_error heif_image_set_tai_timestamp(struct heif_image* img,
                                                const struct heif_tai_timestamp_packet* timestamp);
 
@@ -448,12 +447,13 @@
 // version field has to be set in both structs
 LIBHEIF_API
 void heif_tai_timestamp_packet_copy(heif_tai_timestamp_packet* dst, const heif_tai_timestamp_packet* src);
-=======
+
+LIBHEIF_API
 heif_error heif_image_extract_area(const heif_image*,
                                    uint32_t x0, uint32_t y0, uint32_t w, uint32_t h,
                                    const heif_security_limits* limits,
                                    struct heif_image** out_image);
->>>>>>> 895f7e22
+
 #endif
 
 // --- sequences
