/*
 * HEIF codec.
 * Copyright (c) 2017 Dirk Farin <dirk.farin@gmail.com>
 *
 * This file is part of libheif.
 *
 * libheif is free software: you can redistribute it and/or modify
 * it under the terms of the GNU Lesser General Public License as
 * published by the Free Software Foundation, either version 3 of
 * the License, or (at your option) any later version.
 *
 * libheif is distributed in the hope that it will be useful,
 * but WITHOUT ANY WARRANTY; without even the implied warranty of
 * MERCHANTABILITY or FITNESS FOR A PARTICULAR PURPOSE.  See the
 * GNU Lesser General Public License for more details.
 *
 * You should have received a copy of the GNU Lesser General Public License
 * along with libheif.  If not, see <http://www.gnu.org/licenses/>.
 */

#include "libheif/box.h"
#include "libheif/error.h"
#include "libheif/heif.h"
#include "libheif/region.h"
#include <cstdint>
#include <cassert>
#include <cstring>
#include <algorithm>
#include <iostream>
#include <limits>
#include <cmath>
#include <deque>

#if ENABLE_PARALLEL_TILE_DECODING
#include <future>
#endif

#include "context.h"
#include "file.h"
#include "pixelimage.h"
#include "api_structs.h"
#include "security_limits.h"
#include "hevc.h"
#include "vvc.h"
#include "avif.h"
#include "jpeg.h"
#include "plugin_registry.h"
#include "libheif/color-conversion/colorconversion.h"
#include "mask_image.h"
#include "metadata_compression.h"
#include "jpeg2000.h"

#if WITH_UNCOMPRESSED_CODEC
#include "uncompressed_image.h"
#endif


heif_encoder::heif_encoder(const struct heif_encoder_plugin* _plugin)
    : plugin(_plugin)
{

}

heif_encoder::~heif_encoder()
{
  release();
}

void heif_encoder::release()
{
  if (encoder) {
    plugin->free_encoder(encoder);
    encoder = nullptr;
  }
}


struct heif_error heif_encoder::alloc()
{
  if (encoder == nullptr) {
    struct heif_error error = plugin->new_encoder(&encoder);
    // TODO: error handling
    return error;
  }

  struct heif_error err = {heif_error_Ok, heif_suberror_Unspecified, kSuccess};
  return err;
}


static int32_t readvec_signed(const std::vector<uint8_t>& data, int& ptr, int len)
{
  const uint32_t high_bit = 0x80 << ((len - 1) * 8);

  uint32_t val = 0;
  while (len--) {
    val <<= 8;
    val |= data[ptr++];
  }

  bool negative = (val & high_bit) != 0;
  val &= ~high_bit;

  if (negative) {
    return -(high_bit - val);
  }
  else {
    return val;
  }

  return val;
}


static uint32_t readvec(const std::vector<uint8_t>& data, int& ptr, int len)
{
  uint32_t val = 0;
  while (len--) {
    val <<= 8;
    val |= data[ptr++];
  }

  return val;
}


class ImageGrid
{
public:
  Error parse(const std::vector<uint8_t>& data);

  std::vector<uint8_t> write() const;

  std::string dump() const;

  uint32_t get_width() const { return m_output_width; }

  uint32_t get_height() const { return m_output_height; }

  uint16_t get_rows() const
  {
    assert(m_rows <= 256);
    return m_rows;
  }

  uint16_t get_columns() const
  {
    assert(m_columns <= 256);
    return m_columns;
  }

  void set_num_tiles(uint16_t columns, uint16_t rows)
  {
    m_rows = rows;
    m_columns = columns;
  }

  void set_output_size(uint32_t width, uint32_t height)
  {
    m_output_width = width;
    m_output_height = height;
  }

private:
  uint16_t m_rows = 0;
  uint16_t m_columns = 0;
  uint32_t m_output_width = 0;
  uint32_t m_output_height = 0;
};


Error ImageGrid::parse(const std::vector<uint8_t>& data)
{
  if (data.size() < 8) {
    return Error(heif_error_Invalid_input,
                 heif_suberror_Invalid_grid_data,
                 "Less than 8 bytes of data");
  }

  uint8_t version = data[0];
  (void) version; // version is unused

  uint8_t flags = data[1];
  int field_size = ((flags & 1) ? 32 : 16);

  m_rows = static_cast<uint16_t>(data[2] + 1);
  m_columns = static_cast<uint16_t>(data[3] + 1);

  if (field_size == 32) {
    if (data.size() < 12) {
      return Error(heif_error_Invalid_input,
                   heif_suberror_Invalid_grid_data,
                   "Grid image data incomplete");
    }

    m_output_width = ((data[4] << 24) |
                      (data[5] << 16) |
                      (data[6] << 8) |
                      (data[7]));

    m_output_height = ((data[8] << 24) |
                       (data[9] << 16) |
                       (data[10] << 8) |
                       (data[11]));
  }
  else {
    m_output_width = ((data[4] << 8) |
                      (data[5]));

    m_output_height = ((data[6] << 8) |
                       (data[7]));
  }

  return Error::Ok;
}


std::vector<uint8_t> ImageGrid::write() const
{
  int field_size;

  if (m_output_width > 0xFFFF ||
      m_output_height > 0xFFFF) {
    field_size = 32;
  }
  else {
    field_size = 16;
  }

  std::vector<uint8_t> data(field_size == 16 ? 8 : 12);

  data[0] = 0; // version

  uint8_t flags = 0;
  if (field_size == 32) {
    flags |= 1;
  }

  data[1] = flags;
  data[2] = (uint8_t) (m_rows - 1);
  data[3] = (uint8_t) (m_columns - 1);

  if (field_size == 32) {
    data[4] = (uint8_t) ((m_output_width >> 24) & 0xFF);
    data[5] = (uint8_t) ((m_output_width >> 16) & 0xFF);
    data[6] = (uint8_t) ((m_output_width >> 8) & 0xFF);
    data[7] = (uint8_t) ((m_output_width) & 0xFF);

    data[8] = (uint8_t) ((m_output_height >> 24) & 0xFF);
    data[9] = (uint8_t) ((m_output_height >> 16) & 0xFF);
    data[10] = (uint8_t) ((m_output_height >> 8) & 0xFF);
    data[11] = (uint8_t) ((m_output_height) & 0xFF);
  }
  else {
    data[4] = (uint8_t) ((m_output_width >> 8) & 0xFF);
    data[5] = (uint8_t) ((m_output_width) & 0xFF);

    data[6] = (uint8_t) ((m_output_height >> 8) & 0xFF);
    data[7] = (uint8_t) ((m_output_height) & 0xFF);
  }

  return data;
}


std::string ImageGrid::dump() const
{
  std::ostringstream sstr;

  sstr << "rows: " << m_rows << "\n"
       << "columns: " << m_columns << "\n"
       << "output width: " << m_output_width << "\n"
       << "output height: " << m_output_height << "\n";

  return sstr.str();
}


class ImageOverlay
{
public:
  Error parse(size_t num_images, const std::vector<uint8_t>& data);

  std::string dump() const;

  void get_background_color(uint16_t col[4]) const;

  uint32_t get_canvas_width() const { return m_width; }

  uint32_t get_canvas_height() const { return m_height; }

  size_t get_num_offsets() const { return m_offsets.size(); }

  void get_offset(size_t image_index, int32_t* x, int32_t* y) const;

private:
  uint8_t m_version;
  uint8_t m_flags;
  uint16_t m_background_color[4];
  uint32_t m_width;
  uint32_t m_height;

  struct Offset
  {
    int32_t x, y;
  };

  std::vector<Offset> m_offsets;
};


Error ImageOverlay::parse(size_t num_images, const std::vector<uint8_t>& data)
{
  Error eofError(heif_error_Invalid_input,
                 heif_suberror_Invalid_grid_data,
                 "Overlay image data incomplete");

  if (data.size() < 2 + 4 * 2) {
    return eofError;
  }

  m_version = data[0];
  m_flags = data[1];

  if (m_version != 0) {
    std::stringstream sstr;
    sstr << "Overlay image data version " << ((int) m_version) << " is not implemented yet";

    return Error(heif_error_Unsupported_feature,
                 heif_suberror_Unsupported_data_version,
                 sstr.str());
  }

  int field_len = ((m_flags & 1) ? 4 : 2);
  int ptr = 2;

  if (ptr + 4 * 2 + 2 * field_len + num_images * 2 * field_len > data.size()) {
    return eofError;
  }

  for (int i = 0; i < 4; i++) {
    uint16_t color = static_cast<uint16_t>(readvec(data, ptr, 2));
    m_background_color[i] = color;
  }

  m_width = readvec(data, ptr, field_len);
  m_height = readvec(data, ptr, field_len);

  m_offsets.resize(num_images);

  for (size_t i = 0; i < num_images; i++) {
    m_offsets[i].x = readvec_signed(data, ptr, field_len);
    m_offsets[i].y = readvec_signed(data, ptr, field_len);
  }

  return Error::Ok;
}


std::string ImageOverlay::dump() const
{
  std::stringstream sstr;

  sstr << "version: " << ((int) m_version) << "\n"
       << "flags: " << ((int) m_flags) << "\n"
       << "background color: " << m_background_color[0]
       << ";" << m_background_color[1]
       << ";" << m_background_color[2]
       << ";" << m_background_color[3] << "\n"
       << "canvas size: " << m_width << "x" << m_height << "\n"
       << "offsets: ";

  for (const Offset& offset : m_offsets) {
    sstr << offset.x << ";" << offset.y << " ";
  }
  sstr << "\n";

  return sstr.str();
}


void ImageOverlay::get_background_color(uint16_t col[4]) const
{
  for (int i = 0; i < 4; i++) {
    col[i] = m_background_color[i];
  }
}


void ImageOverlay::get_offset(size_t image_index, int32_t* x, int32_t* y) const
{
  assert(image_index < m_offsets.size());
  assert(x && y);

  *x = m_offsets[image_index].x;
  *y = m_offsets[image_index].y;
}


HeifContext::HeifContext()
{
  m_maximum_image_width_limit = MAX_IMAGE_WIDTH;
  m_maximum_image_height_limit = MAX_IMAGE_HEIGHT;

  reset_to_empty_heif();
}

HeifContext::~HeifContext()
{
  // Break circular references between Images (when a faulty input image has circular image references)
  for (auto& it : m_all_images) {
    std::shared_ptr<Image> image = it.second;
    image->clear();
  }
}

Error HeifContext::read(const std::shared_ptr<StreamReader>& reader)
{
  m_heif_file = std::make_shared<HeifFile>();
  Error err = m_heif_file->read(reader);
  if (err) {
    return err;
  }

  return interpret_heif_file();
}

Error HeifContext::read_from_file(const char* input_filename)
{
  m_heif_file = std::make_shared<HeifFile>();
  Error err = m_heif_file->read_from_file(input_filename);
  if (err) {
    return err;
  }

  return interpret_heif_file();
}

Error HeifContext::read_from_memory(const void* data, size_t size, bool copy)
{
  m_heif_file = std::make_shared<HeifFile>();
  Error err = m_heif_file->read_from_memory(data, size, copy);
  if (err) {
    return err;
  }

  return interpret_heif_file();
}

void HeifContext::reset_to_empty_heif()
{
  m_heif_file = std::make_shared<HeifFile>();
  m_heif_file->new_empty_file();

  m_all_images.clear();
  m_top_level_images.clear();
  m_primary_image.reset();
}

std::shared_ptr<RegionItem> HeifContext::add_region_item(uint32_t reference_width, uint32_t reference_height)
{
  std::shared_ptr<Box_infe> box = m_heif_file->add_new_infe_box("rgan");
  box->set_hidden_item(true);

  auto regionItem = std::make_shared<RegionItem>(box->get_item_ID(), reference_width, reference_height);
  add_region_item(regionItem);

  return regionItem;
}

void HeifContext::add_region_referenced_mask_ref(heif_item_id region_item_id, heif_item_id mask_item_id)
{
  m_heif_file->add_iref_reference(region_item_id, fourcc("mask"), {mask_item_id});
}

void HeifContext::write(StreamWriter& writer)
{
  // --- serialize regions

  for (auto& image : m_all_images) {
    for (auto region : image.second->get_region_item_ids()) {
      m_heif_file->add_iref_reference(region,
                                      fourcc("cdsc"), {image.first});
    }
  }

  for (auto& region : m_region_items) {
    std::vector<uint8_t> data_array;
    Error err = region->encode(data_array);
    // TODO: err

    m_heif_file->append_iloc_data(region->item_id, data_array);
  }


  // --- write to file

  m_heif_file->write(writer);
}

std::string HeifContext::debug_dump_boxes() const
{
  return m_heif_file->debug_dump_boxes();
}


static bool item_type_is_image(const std::string& item_type, const std::string& content_type)
{
  return (item_type == "hvc1" ||
          item_type == "grid" ||
          item_type == "iden" ||
          item_type == "iovl" ||
          item_type == "av01" ||
          item_type == "unci" ||
          item_type == "vvc1" ||
          item_type == "jpeg" ||
          (item_type == "mime" && content_type == "image/jpeg") ||
          item_type == "j2k1" ||
          item_type == "mski");
}


void HeifContext::remove_top_level_image(const std::shared_ptr<Image>& image)
{
  std::vector<std::shared_ptr<Image>> new_list;

  for (const auto& img : m_top_level_images) {
    if (img != image) {
      new_list.push_back(img);
    }
  }

  m_top_level_images = new_list;
}


Error HeifContext::interpret_heif_file()
{
  m_all_images.clear();
  m_top_level_images.clear();
  m_primary_image.reset();


  // --- reference all non-hidden images

  std::vector<heif_item_id> image_IDs = m_heif_file->get_item_IDs();

  for (heif_item_id id : image_IDs) {
    auto infe_box = m_heif_file->get_infe_box(id);
    if (!infe_box) {
      // TODO(farindk): Should we return an error instead of skipping the invalid id?
      continue;
    }

    if (item_type_is_image(infe_box->get_item_type(), infe_box->get_content_type())) {
      auto image = std::make_shared<Image>(this, id);
      m_all_images.insert(std::make_pair(id, image));

      if (!infe_box->is_hidden_item()) {
        if (id == m_heif_file->get_primary_image_ID()) {
          image->set_primary(true);
          m_primary_image = image;
        }

        m_top_level_images.push_back(image);
      }
    }
  }

  if (!m_primary_image) {
    return Error(heif_error_Invalid_input,
                 heif_suberror_Nonexisting_item_referenced,
                 "'pitm' box references a non-existing image");
  }


  // --- read through properties for each image and extract image resolutions

  for (auto& pair : m_all_images) {
    auto& image = pair.second;

    std::vector<std::shared_ptr<Box>> properties;

    Error err = m_heif_file->get_properties(pair.first, properties);
    if (err) {
      return err;
    }

    bool ispe_read = false;
    for (const auto& prop : properties) {
      auto ispe = std::dynamic_pointer_cast<Box_ispe>(prop);
      if (ispe) {
        uint32_t width = ispe->get_width();
        uint32_t height = ispe->get_height();


        // --- check whether the image size is "too large"

        if (width > m_maximum_image_width_limit ||
            height > m_maximum_image_height_limit) {
          std::stringstream sstr;
          sstr << "Image size " << width << "x" << height << " exceeds the maximum image size "
               << m_maximum_image_width_limit << "x" << m_maximum_image_height_limit << "\n";

          return Error(heif_error_Memory_allocation_error,
                       heif_suberror_Security_limit_exceeded,
                       sstr.str());
        }

        image->set_resolution(width, height);
        ispe_read = true;
      }
    }

    if (!ispe_read) {
      return Error(heif_error_Invalid_input,
                   heif_suberror_No_ispe_property,
                   "Image has no 'ispe' property");
    }

    for (const auto& prop : properties) {
      auto colr = std::dynamic_pointer_cast<Box_colr>(prop);
      if (colr) {
        auto profile = colr->get_color_profile();
        image->set_color_profile(profile);
        continue;
      }

      auto cmin = std::dynamic_pointer_cast<Box_cmin>(prop);
      if (cmin) {
        image->set_intrinsic_matrix(cmin->get_intrinsic_matrix());
      }

      auto cmex = std::dynamic_pointer_cast<Box_cmex>(prop);
      if (cmex) {
        image->set_extrinsic_matrix(cmex->get_extrinsic_matrix());
      }
    }


    for (const auto& prop : properties) {
      auto clap = std::dynamic_pointer_cast<Box_clap>(prop);
      if (clap) {
        image->set_resolution(clap->get_width_rounded(),
                              clap->get_height_rounded());

        if (image->has_intrinsic_matrix()) {
          image->get_intrinsic_matrix().apply_clap(clap.get(), image->get_width(), image->get_height());
        }
      }

      auto imir = std::dynamic_pointer_cast<Box_imir>(prop);
      if (imir) {
        image->get_intrinsic_matrix().apply_imir(imir.get(), image->get_width(), image->get_height());
      }

      auto irot = std::dynamic_pointer_cast<Box_irot>(prop);
      if (irot) {
        if (irot->get_rotation() == 90 ||
            irot->get_rotation() == 270) {
          // swap width and height
          image->set_resolution(image->get_height(),
                                image->get_width());
        }

        // TODO: apply irot to camera extrinsic matrix
      }
    }
  }


  // --- remove auxiliary from top-level images and assign to their respective image

  auto iref_box = m_heif_file->get_iref_box();
  if (iref_box) {
    // m_top_level_images.clear();

    for (auto& pair : m_all_images) {
      auto& image = pair.second;

      std::vector<Box_iref::Reference> references = iref_box->get_references_from(image->get_id());

      for (const Box_iref::Reference& ref : references) {
        uint32_t type = ref.header.get_short_type();

        if (type == fourcc("thmb")) {
          // --- this is a thumbnail image, attach to the main image

          std::vector<heif_item_id> refs = ref.to_item_ID;
          for (heif_item_id ref: refs) {
            image->set_is_thumbnail();

            auto master_iter = m_all_images.find(ref);
            if (master_iter == m_all_images.end()) {
              return Error(heif_error_Invalid_input,
                          heif_suberror_Nonexisting_item_referenced,
                          "Thumbnail references a non-existing image");
            }

            if (master_iter->second->is_thumbnail()) {
              return Error(heif_error_Invalid_input,
                          heif_suberror_Nonexisting_item_referenced,
                          "Thumbnail references another thumbnail");
            }

            if (image.get() == master_iter->second.get()) {
              return Error(heif_error_Invalid_input,
                          heif_suberror_Nonexisting_item_referenced,
                          "Recursive thumbnail image detected");
            }
            master_iter->second->add_thumbnail(image);
          }
          remove_top_level_image(image);
        }
        else if (type == fourcc("auxl")) {

          // --- this is an auxiliary image
          //     check whether it is an alpha channel and attach to the main image if yes

          std::vector<std::shared_ptr<Box>> properties;
          Error err = m_heif_file->get_properties(image->get_id(), properties);
          if (err) {
            return err;
          }

          std::shared_ptr<Box_auxC> auxC_property;
          for (const auto& property : properties) {
            auto auxC = std::dynamic_pointer_cast<Box_auxC>(property);
            if (auxC) {
              auxC_property = auxC;
            }
          }

          if (!auxC_property) {
            std::stringstream sstr;
            sstr << "No auxC property for image " << image->get_id();
            return Error(heif_error_Invalid_input,
                         heif_suberror_Auxiliary_image_type_unspecified,
                         sstr.str());
          }

          std::vector<heif_item_id> refs = ref.to_item_ID;

          // alpha channel

          if (auxC_property->get_aux_type() == "urn:mpeg:avc:2015:auxid:1" ||   // HEIF (avc)
              auxC_property->get_aux_type() == "urn:mpeg:hevc:2015:auxid:1" ||  // HEIF (h265)
              auxC_property->get_aux_type() == "urn:mpeg:mpegB:cicp:systems:auxiliary:alpha") { // MIAF

            for (heif_item_id ref: refs) {
              auto master_iter = m_all_images.find(ref);
              if (master_iter == m_all_images.end()) {
                return Error(heif_error_Invalid_input,
                            heif_suberror_Nonexisting_item_referenced,
                            "Non-existing alpha image referenced");
              }

              auto master_img = master_iter->second;

              if (image.get() == master_img.get()) {
                return Error(heif_error_Invalid_input,
                            heif_suberror_Nonexisting_item_referenced,
                            "Recursive alpha image detected");
              }

              image->set_is_alpha_channel();
              master_img->set_alpha_channel(image);
            }
          }


          // depth channel

          if (auxC_property->get_aux_type() == "urn:mpeg:hevc:2015:auxid:2" || // HEIF
              auxC_property->get_aux_type() == "urn:mpeg:mpegB:cicp:systems:auxiliary:depth") { // AVIF
            image->set_is_depth_channel();

            for (heif_item_id ref: refs) {
              auto master_iter = m_all_images.find(ref);
              if (master_iter == m_all_images.end()) {
                return Error(heif_error_Invalid_input,
                            heif_suberror_Nonexisting_item_referenced,
                            "Non-existing depth image referenced");
              }
              if (image.get() == master_iter->second.get()) {
                return Error(heif_error_Invalid_input,
                            heif_suberror_Nonexisting_item_referenced,
                            "Recursive depth image detected");
              }
              master_iter->second->set_depth_channel(image);

              auto subtypes = auxC_property->get_subtypes();

              std::vector<std::shared_ptr<SEIMessage>> sei_messages;
              err = decode_hevc_aux_sei_messages(subtypes, sei_messages);

              for (auto& msg : sei_messages) {
                auto depth_msg = std::dynamic_pointer_cast<SEIMessage_depth_representation_info>(msg);
                if (depth_msg) {
                  image->set_depth_representation_info(*depth_msg);
                }
              }
            }
          }


          // --- generic aux image

          image->set_is_aux_image(auxC_property->get_aux_type());

          for (heif_item_id ref: refs) {
            auto master_iter = m_all_images.find(ref);
            if (master_iter == m_all_images.end()) {
              return Error(heif_error_Invalid_input,
                          heif_suberror_Nonexisting_item_referenced,
                          "Non-existing aux image referenced");
            }
            if (image.get() == master_iter->second.get()) {
              return Error(heif_error_Invalid_input,
                          heif_suberror_Nonexisting_item_referenced,
                          "Recursive aux image detected");
            }

            master_iter->second->add_aux_image(image);

            remove_top_level_image(image);
          }
        }
        else {
          // 'image' is a normal image, keep it as a top-level image
        }
      }
    }
  }


  // --- check that HEVC images have an hvcC property

  for (auto& pair : m_all_images) {
    auto& image = pair.second;

    std::shared_ptr<Box_infe> infe = m_heif_file->get_infe_box(image->get_id());
    if (infe->get_item_type() == "hvc1") {

      auto ipma = m_heif_file->get_ipma_box();
      auto ipco = m_heif_file->get_ipco_box();

      if (!ipco->get_property_for_item_ID(image->get_id(), ipma, fourcc("hvcC"))) {
        return Error(heif_error_Invalid_input,
                     heif_suberror_No_hvcC_box,
                     "No hvcC property in hvc1 type image");
      }
    }
    if (infe->get_item_type() == "vvc1") {

      auto ipma = m_heif_file->get_ipma_box();
      auto ipco = m_heif_file->get_ipco_box();

      if (!ipco->get_property_for_item_ID(image->get_id(), ipma, fourcc("vvcC"))) {
        return Error(heif_error_Invalid_input,
                     heif_suberror_No_vvcC_box,
                     "No vvcC property in vvc1 type image");
      }
    }
  }


  // --- assign color profile from grid tiles to main image when main image has no profile assigned

  for (auto& pair : m_all_images) {
    auto& image = pair.second;
    auto id = pair.first;

    auto infe_box = m_heif_file->get_infe_box(id);
    if (!infe_box) {
      continue;
    }

    if (!iref_box) {
      break;
    }

    if (infe_box->get_item_type() == "grid") {
      std::vector<heif_item_id> image_references = iref_box->get_references(id, fourcc("dimg"));

      if (image_references.empty()) {
        continue; // TODO: can this every happen?
      }

      auto tileId = image_references.front();

      auto iter = m_all_images.find(tileId);
      if (iter == m_all_images.end()) {
        continue; // invalid grid entry
      }

      auto tile_img = iter->second;
      if (image->get_color_profile_icc() == nullptr && tile_img->get_color_profile_icc()) {
        image->set_color_profile(tile_img->get_color_profile_icc());
      }

      if (image->get_color_profile_nclx() == nullptr && tile_img->get_color_profile_nclx()) {
        image->set_color_profile(tile_img->get_color_profile_nclx());
      }
    }
  }


  // --- read metadata and assign to image

  for (heif_item_id id : image_IDs) {
    std::string item_type = m_heif_file->get_item_type(id);
    // 'rgan': skip region annotations, handled next
    // 'iden': iden images are no metadata
    if (item_type == "rgan" || item_type == "iden") {
      continue;
    }
    std::string content_type = m_heif_file->get_content_type(id);

    std::string item_uri_type = m_heif_file->get_item_uri_type(id);

    // we now assign all kinds of metadata to the image, not only 'Exif' and 'XMP'

    std::shared_ptr<ImageMetadata> metadata = std::make_shared<ImageMetadata>();
    metadata->item_id = id;
    metadata->item_type = item_type;
    metadata->content_type = content_type;
    metadata->item_uri_type = item_uri_type;

    Error err = m_heif_file->get_compressed_image_data(id, &(metadata->m_data));
    if (err) {
      if (item_type == "Exif" || item_type == "mime") {
        // these item types should have data
        return err;
      }
      else {
        // anything else is probably something that we don't understand yet
        continue;
      }
    }


    // --- assign metadata to the image

    if (iref_box) {
      std::vector<Box_iref::Reference> references = iref_box->get_references_from(id);
      for (const auto& ref : references) {
        if (ref.header.get_short_type() == fourcc("cdsc")) {
          std::vector<uint32_t> refs = ref.to_item_ID;

          for(uint32_t ref: refs) {
            uint32_t exif_image_id = ref;
            auto img_iter = m_all_images.find(exif_image_id);
            if (img_iter == m_all_images.end()) {
              return Error(heif_error_Invalid_input,
                          heif_suberror_Nonexisting_item_referenced,
                          "Metadata assigned to non-existing image");
            }
            img_iter->second->add_metadata(metadata);
          }
        }
        else if (ref.header.get_short_type() == fourcc("prem")) {
          uint32_t color_image_id = ref.from_item_ID;
          auto img_iter = m_all_images.find(color_image_id);
          if (img_iter == m_all_images.end()) {
            return Error(heif_error_Invalid_input,
                         heif_suberror_Nonexisting_item_referenced,
                         "`prem` link assigned to non-existing image");
          }

          img_iter->second->set_is_premultiplied_alpha(true);;
        }
      }
    }
  }

  // --- read region item and assign to image(s)

  for (heif_item_id id : image_IDs) {
    std::string item_type = m_heif_file->get_item_type(id);
    if (item_type == "rgan") {
      std::shared_ptr<RegionItem> region_item = std::make_shared<RegionItem>();
      region_item->item_id = id;
      std::vector<uint8_t> region_data;
      Error err = m_heif_file->get_compressed_image_data(id, &(region_data));
      if (err) {
        return err;
      }
      region_item->parse(region_data);
      if (iref_box) {
        std::vector<Box_iref::Reference> references = iref_box->get_references_from(id);
        for (const auto& ref : references) {
          if (ref.header.get_short_type() == fourcc("cdsc")) {
            std::vector<uint32_t> refs = ref.to_item_ID;
            for (uint32_t ref: refs) {
              uint32_t image_id = ref;
              auto img_iter = m_all_images.find(image_id);
              if (img_iter == m_all_images.end()) {
                return Error(heif_error_Invalid_input,
                            heif_suberror_Nonexisting_item_referenced,
                            "Region item assigned to non-existing image");
              }
              img_iter->second->add_region_item_id(id);
              m_region_items.push_back(region_item);
            }
          }

          /* When the geometry 'mask' of a region is represented by a mask stored in
          * another image item the image item containing the mask shall be identified
          * by an item reference of type 'mask' from the region item to the image item
          * containing the mask. */
          if (ref.header.get_short_type() == fourcc("mask")) {
            std::vector<uint32_t> refs = ref.to_item_ID;
            size_t mask_index = 0;
            for (int j = 0; j < region_item->get_number_of_regions(); j++) {
              if (region_item->get_regions()[j]->getRegionType() == heif_region_type_referenced_mask) {
                std::shared_ptr<RegionGeometry_ReferencedMask> mask_geometry = std::dynamic_pointer_cast<RegionGeometry_ReferencedMask>(region_item->get_regions()[j]);

                if (mask_index >= refs.size()) {
                  return Error(heif_error_Invalid_input,
                               heif_suberror_Unspecified,
                               "Region mask reference with non-existing mask image reference");
                }

                uint32_t mask_image_id = refs[mask_index];
                if (!is_image(mask_image_id)) {
                  return Error(heif_error_Invalid_input,
                               heif_suberror_Unspecified,
                               "Region mask referenced item is not an image");
                }

                auto mask_image = m_all_images.find(mask_image_id)->second;
                mask_geometry->referenced_item = mask_image_id;
                if (mask_geometry->width == 0) {
                  mask_geometry->width = mask_image->get_ispe_width();
                }
                if (mask_geometry->height == 0) {
                  mask_geometry->height = mask_image->get_ispe_height();
                }
                mask_index += 1;
                remove_top_level_image(mask_image);
              }
            }
          }
        }
      }
    }
  }

  return Error::Ok;
}


HeifContext::Image::Image(HeifContext* context, heif_item_id id)
    : m_heif_context(context),
      m_id(id)
{
  memset(&m_depth_representation_info, 0, sizeof(m_depth_representation_info));
}

HeifContext::Image::~Image() = default;

bool HeifContext::is_image(heif_item_id ID) const
{
  for (const auto& img : m_all_images) {
    if (img.first == ID)
      return true;
  }

  return false;
}


bool HeifContext::has_alpha(heif_item_id ID) const
{

  assert(is_image(ID));
  auto img = m_all_images.find(ID)->second;

  // --- has the image an auxiliary alpha image?

  if (img->get_alpha_channel() != nullptr) {
    return true;
  }

  // --- if the image is a 'grid', check if there is alpha in any of the tiles

  std::string image_type = m_heif_file->get_item_type(ID);
  if (image_type == "grid") {
    std::vector<uint8_t> grid_data;
    Error error = m_heif_file->get_compressed_image_data(ID, &grid_data);
    if (error) {
      return false;
    }

    ImageGrid grid;
    Error err = grid.parse(grid_data);
    if (err) {
      return false;
    }


    auto iref_box = m_heif_file->get_iref_box();

    if (!iref_box) {
      return false;
    }

    std::vector<heif_item_id> image_references = iref_box->get_references(ID, fourcc("dimg"));

    if ((int) image_references.size() != grid.get_rows() * grid.get_columns()) {
      return false;
    }


    // --- check that all image IDs are valid images

    for (heif_item_id tile_id : image_references) {
      if (!is_image(tile_id)) {
        return false;
      }
    }

    // --- check whether at least one tile has an alpha channel

    bool has_alpha = false;

    for (heif_item_id tile_id : image_references) {
      auto iter = m_all_images.find(tile_id);
      if (iter == m_all_images.end()) {
        return false;
      }

      const std::shared_ptr<Image> tileImg = iter->second;

      has_alpha |= tileImg->get_alpha_channel() != nullptr;
    }

    return has_alpha;
  }
  else {
    // TODO: what about overlays ?
    return false;
  }
}


Error HeifContext::get_id_of_non_virtual_child_image(heif_item_id id, heif_item_id& out) const
{
  std::string image_type = m_heif_file->get_item_type(id);
  if (image_type == "grid" ||
      image_type == "iden" ||
      image_type == "iovl") {
    auto iref_box = m_heif_file->get_iref_box();
    if (!iref_box) {
      return Error(heif_error_Invalid_input,
                   heif_suberror_No_item_data,
                   "Derived image does not reference any other image items");
    }

    std::vector<heif_item_id> image_references = iref_box->get_references(id, fourcc("dimg"));

    // TODO: check whether this really can be recursive (e.g. overlay of grid images)

    if (image_references.empty() || image_references[0] == id) {
      return Error(heif_error_Invalid_input,
                   heif_suberror_No_item_data,
                   "Derived image does not reference any other image items");
    }
    else {
      return get_id_of_non_virtual_child_image(image_references[0], out);
    }
  }
  else {
    out = id;
    return Error::Ok;
  }
}


int HeifContext::Image::get_ispe_width() const
{
  auto ispe = m_heif_context->m_heif_file->get_property<Box_ispe>(m_id);
  if (!ispe) {
    return 0;
  }
  else {
    return ispe->get_width();
  }
}


int HeifContext::Image::get_ispe_height() const
{
  auto ispe = m_heif_context->m_heif_file->get_property<Box_ispe>(m_id);
  if (!ispe) {
    return 0;
  }
  else {
    return ispe->get_height();
  }
}


Error HeifContext::Image::get_preferred_decoding_colorspace(heif_colorspace* out_colorspace, heif_chroma* out_chroma) const
{
  heif_item_id id;
  Error err = m_heif_context->get_id_of_non_virtual_child_image(m_id, id);
  if (err) {
    return err;
  }

  auto pixi = m_heif_context->m_heif_file->get_property<Box_pixi>(id);
  if (pixi && pixi->get_num_channels() == 1) {
    *out_colorspace = heif_colorspace_monochrome;
    *out_chroma = heif_chroma_monochrome;
    return err;
  }

  auto nclx = get_color_profile_nclx();
  if (nclx && nclx->get_matrix_coefficients() == 0) {
    *out_colorspace = heif_colorspace_RGB;
    *out_chroma = heif_chroma_444;
    return err;
  }

  // TODO: this should be codec specific. JPEG 2000, for example, can use RGB internally.

  *out_colorspace = heif_colorspace_YCbCr;
  *out_chroma = heif_chroma_undefined;

  if (auto hvcC = m_heif_context->m_heif_file->get_property<Box_hvcC>(id)) {
    *out_chroma = (heif_chroma)(hvcC->get_configuration().chroma_format);
  }
  else if (auto vvcC = m_heif_context->m_heif_file->get_property<Box_vvcC>(id)) {
    *out_chroma = (heif_chroma)(vvcC->get_configuration().chroma_format_idc);
  }
  else if (auto av1C = m_heif_context->m_heif_file->get_property<Box_av1C>(id)) {
    *out_chroma = (heif_chroma)(av1C->get_configuration().get_heif_chroma());
  }
  else if (auto j2kH = m_heif_context->m_heif_file->get_property<Box_j2kH>(id)) {
    JPEG2000MainHeader jpeg2000Header;
    err = jpeg2000Header.parseHeader(*m_heif_context->m_heif_file, id);
    if (err) {
      return err;
    }
    *out_chroma = jpeg2000Header.get_chroma_format();
  }

  return err;
}


int HeifContext::Image::get_luma_bits_per_pixel() const
{
  heif_item_id id;
  Error err = m_heif_context->get_id_of_non_virtual_child_image(m_id, id);
  if (err) {
    return -1;
  }

  // NOLINTNEXTLINE(clang-analyzer-core.CallAndMessage)
  return m_heif_context->m_heif_file->get_luma_bits_per_pixel_from_configuration(id);
}


int HeifContext::Image::get_chroma_bits_per_pixel() const
{
  heif_item_id id;
  Error err = m_heif_context->get_id_of_non_virtual_child_image(m_id, id);
  if (err) {
    return -1;
  }

  // NOLINTNEXTLINE(clang-analyzer-core.CallAndMessage)
  return m_heif_context->m_heif_file->get_chroma_bits_per_pixel_from_configuration(id);
}


Error HeifContext::decode_image_user(heif_item_id ID,
                                     std::shared_ptr<HeifPixelImage>& img,
                                     heif_colorspace out_colorspace,
                                     heif_chroma out_chroma,
                                     const struct heif_decoding_options& options) const
{
  Error err = decode_image_planar(ID, img, out_colorspace, options, false);
  if (err) {
    return err;
  }

  // --- convert to output chroma format

  heif_colorspace target_colorspace = (out_colorspace == heif_colorspace_undefined ?
                                       img->get_colorspace() :
                                       out_colorspace);

  heif_chroma target_chroma = (out_chroma == heif_chroma_undefined ?
                               img->get_chroma_format() : out_chroma);

  bool different_chroma = (target_chroma != img->get_chroma_format());
  bool different_colorspace = (target_colorspace != img->get_colorspace());

  int bpp = options.convert_hdr_to_8bit ? 8 : 0;
  // TODO: check BPP changed
  if (different_chroma || different_colorspace) {

    img = convert_colorspace(img, target_colorspace, target_chroma, nullptr, bpp, options.color_conversion_options);
    if (!img) {
      return Error(heif_error_Unsupported_feature, heif_suberror_Unsupported_color_conversion);
    }
  }

  return Error::Ok;
}


Error HeifContext::decode_image_planar(heif_item_id ID,
                                       std::shared_ptr<HeifPixelImage>& img,
                                       heif_colorspace out_colorspace,
                                       const struct heif_decoding_options& options, bool alphaImage) const
{
  std::string image_type = m_heif_file->get_item_type(ID);

  std::shared_ptr<Image> imginfo;
  if (m_all_images.find(ID) != m_all_images.end()) {
    imginfo = m_all_images.find(ID)->second;
  }

  // Note: this may happen, for example when an 'iden' image references a non-existing image item.
  if (imginfo == nullptr) {
    return Error(heif_error_Invalid_input, heif_suberror_Nonexisting_item_referenced);
  }

  Error error;


  // --- decode image, depending on its type

  if (image_type == "hvc1" ||
      image_type == "vvc1" ||
      image_type == "av01" ||
      image_type == "j2k1" ||
      image_type == "jpeg" ||
      (image_type == "mime" && m_heif_file->get_content_type(ID) == "image/jpeg")) {

    heif_compression_format compression = heif_compression_undefined;
    if (image_type == "hvc1") {
      compression = heif_compression_HEVC;
    }
    else if (image_type == "vvc1") {
      compression = heif_compression_VVC;
    }
    else if (image_type == "av01") {
      compression = heif_compression_AV1;
    }
    else if (image_type == "jpeg" ||
             (image_type == "mime" && m_heif_file->get_content_type(ID) == "image/jpeg")) {
      compression = heif_compression_JPEG;
    }
    else if (image_type == "j2k1") {
      compression = heif_compression_JPEG2000;
    }

    const struct heif_decoder_plugin* decoder_plugin = get_decoder(compression, options.decoder_id);
    if (!decoder_plugin) {
      return Error(heif_error_Plugin_loading_error, heif_suberror_No_matching_decoder_installed);
    }

    std::vector<uint8_t> data;
    error = m_heif_file->get_compressed_image_data(ID, &data);
    if (error) {
      return error;
    }

    void* decoder;
    struct heif_error err = decoder_plugin->new_decoder(&decoder);
    if (err.code != heif_error_Ok) {
      return Error(err.code, err.subcode, err.message);
    }

    if (decoder_plugin->plugin_api_version >= 2) {
      if (decoder_plugin->set_strict_decoding) {
        decoder_plugin->set_strict_decoding(decoder, options.strict_decoding);
      }
    }

    err = decoder_plugin->push_data(decoder, data.data(), data.size());
    if (err.code != heif_error_Ok) {
      decoder_plugin->free_decoder(decoder);
      return Error(err.code, err.subcode, err.message);
    }

    //std::shared_ptr<HeifPixelImage>* decoded_img;

    heif_image* decoded_img = nullptr;

    err = decoder_plugin->decode_image(decoder, &decoded_img);
    if (err.code != heif_error_Ok) {
      decoder_plugin->free_decoder(decoder);
      return Error(err.code, err.subcode, err.message);
    }

    if (!decoded_img) {
      // TODO(farindk): The plugin should return an error in this case.
      decoder_plugin->free_decoder(decoder);
      return Error(heif_error_Decoder_plugin_error, heif_suberror_Unspecified);
    }

    img = std::move(decoded_img->image);
    heif_image_release(decoded_img);

    decoder_plugin->free_decoder(decoder);



    // --- convert to output chroma format

    // If there is an NCLX profile in the HEIF/AVIF metadata, use this for the color conversion.
    // Otherwise, use the profile that is stored in the image stream itself and then set the
    // (non-NCLX) profile later.
    auto nclx = imginfo->get_color_profile_nclx();
    if (nclx) {
      img->set_color_profile_nclx(nclx);
    }

    auto icc = imginfo->get_color_profile_icc();
    if (icc) {
      img->set_color_profile_icc(icc);
    }

    if (alphaImage) {
      // no color conversion required
    }
    else {
      heif_colorspace target_colorspace = (out_colorspace == heif_colorspace_undefined ?
                                           img->get_colorspace() :
                                           out_colorspace);

      if (!alphaImage && target_colorspace == heif_colorspace_YCbCr) {
        target_colorspace = heif_colorspace_RGB;
      }

      heif_chroma target_chroma = (target_colorspace == heif_colorspace_monochrome ?
                                   heif_chroma_monochrome : heif_chroma_444);

      bool different_chroma = (target_chroma != img->get_chroma_format());
      bool different_colorspace = (target_colorspace != img->get_colorspace());

      if (different_chroma || different_colorspace) {
        img = convert_colorspace(img, target_colorspace, target_chroma, nullptr, 0, options.color_conversion_options);
        if (!img) {
          return Error(heif_error_Unsupported_feature, heif_suberror_Unsupported_color_conversion);
        }
      }
    }
  }
  else if (image_type == "grid") {
    std::vector<uint8_t> data;
    error = m_heif_file->get_compressed_image_data(ID, &data);
    if (error) {
      return error;
    }

    error = decode_full_grid_image(ID, img, data, options);
    if (error) {
      return error;
    }
  }
  else if (image_type == "iden") {
    error = decode_derived_image(ID, img, options);
    if (error) {
      return error;
    }
  }
  else if (image_type == "iovl") {
    std::vector<uint8_t> data;
    error = m_heif_file->get_compressed_image_data(ID, &data);
    if (error) {
      return error;
    }

    error = decode_overlay_image(ID, img, data, options);
    if (error) {
      return error;
    }
#if WITH_UNCOMPRESSED_CODEC
  }
  else if (image_type == "unci") {
    std::vector<uint8_t> data;
    error = m_heif_file->get_compressed_image_data(ID, &data);
    if (error) {
      return error;
    }
    error = UncompressedImageCodec::decode_uncompressed_image(m_heif_file,
                                                              ID,
                                                              img,
                                                              m_maximum_image_width_limit,
                                                              m_maximum_image_height_limit,
                                                              data);
    if (error) {
      return error;
    }
#endif
  }
  else if (image_type == "mski") {
    std::vector<uint8_t> data;
    error = m_heif_file->get_compressed_image_data(ID, &data);
    if (error) {
      std::cout << "mski error 1" << std::endl;
      return error;
    }
    error = MaskImageCodec::decode_mask_image(m_heif_file,
                                              ID,
                                              img,
                                              m_maximum_image_width_limit,
                                              m_maximum_image_height_limit,
                                              data);
    if (error) {
      return error;
    }
  }
  else {
    // Should not reach this, was already rejected by "get_image_data".
    return Error(heif_error_Unsupported_feature,
                 heif_suberror_Unsupported_image_type);
  }



  // --- apply image transformations

  if (options.ignore_transformations == false) {
    std::vector<std::shared_ptr<Box>> properties;
    auto ipco_box = m_heif_file->get_ipco_box();
    auto ipma_box = m_heif_file->get_ipma_box();
    error = ipco_box->get_properties_for_item_ID(ID, ipma_box, properties);

    for (const auto& property : properties) {
      if (property->get_short_type() == fourcc("irot")) {
        auto rot = std::dynamic_pointer_cast<Box_irot>(property);
        std::shared_ptr<HeifPixelImage> rotated_img;
        error = img->rotate_ccw(rot->get_rotation(), rotated_img);
        if (error) {
          return error;
        }

        img = rotated_img;
      }


      if (property->get_short_type() == fourcc("imir")) {
        auto mirror = std::dynamic_pointer_cast<Box_imir>(property);
        error = img->mirror_inplace(mirror->get_mirror_direction());
        if (error) {
          return error;
        }
      }


      if (property->get_short_type() == fourcc("clap")) {
        auto clap = std::dynamic_pointer_cast<Box_clap>(property);
        std::shared_ptr<HeifPixelImage> clap_img;

        int img_width = img->get_width();
        int img_height = img->get_height();
        assert(img_width >= 0);
        assert(img_height >= 0);

        int left = clap->left_rounded(img_width);
        int right = clap->right_rounded(img_width);
        int top = clap->top_rounded(img_height);
        int bottom = clap->bottom_rounded(img_height);

        if (left < 0) { left = 0; }
        if (top < 0) { top = 0; }

        if (right >= img_width) { right = img_width - 1; }
        if (bottom >= img_height) { bottom = img_height - 1; }

        if (left > right ||
            top > bottom) {
          return Error(heif_error_Invalid_input,
                       heif_suberror_Invalid_clean_aperture);
        }

        std::shared_ptr<HeifPixelImage> cropped_img;
        error = img->crop(left, right, top, bottom, cropped_img);
        if (error) {
          return error;
        }

        img = cropped_img;
      }
    }
  }


  // --- add alpha channel, if available

  // TODO: this if statement is probably wrong. When we have a tiled image with alpha
  // channel, then the alpha images should be associated with their respective tiles.
  // However, the tile images are not part of the m_all_images list.
  // Fix this, when we have a test image available.
  if (m_all_images.find(ID) != m_all_images.end()) {
    const auto imginfo = m_all_images.find(ID)->second;

    std::shared_ptr<Image> alpha_image = imginfo->get_alpha_channel();
    if (alpha_image) {
      std::shared_ptr<HeifPixelImage> alpha;
      Error err = decode_image_planar(alpha_image->get_id(), alpha,
                                      heif_colorspace_undefined, options, true);
      if (err) {
        return err;
      }

      // TODO: check that sizes are the same and that we have an Y channel
      // BUT: is there any indication in the standard that the alpha channel should have the same size?

      heif_channel channel;
      switch (alpha->get_colorspace()) {
        case heif_colorspace_YCbCr:
        case heif_colorspace_monochrome:
          channel = heif_channel_Y;
          break;
        case heif_colorspace_RGB:
          channel = heif_channel_R;
          break;
        case heif_colorspace_undefined:
        default:
          return Error(heif_error_Invalid_input,
                       heif_suberror_Unsupported_color_conversion);
      }


      // TODO: we should include a decoding option to control whether libheif should automatically scale the alpha channel, and if so, which scaling filter (enum: Off, NN, Bilinear, ...).
      //       It might also be that a specific output format implies that alpha is scaled (RGBA32). That would favor an enum for the scaling filter option + a bool to switch auto-filtering on.
      //       But we can only do this when libheif itself doesn't assume anymore that the alpha channel has the same resolution.

      if ((alpha_image->get_width() != img->get_width()) || (alpha_image->get_height() != img->get_height())) {
        std::shared_ptr<HeifPixelImage> scaled_alpha;
        err = alpha->scale_nearest_neighbor(scaled_alpha, img->get_width(), img->get_height());
        if (err) {
          return err;
        }
        alpha = std::move(scaled_alpha);
      }
      img->transfer_plane_from_image_as(alpha, channel, heif_channel_Alpha);

      if (imginfo->is_premultiplied_alpha()) {
        img->set_premultiplied_alpha(true);
      }
    }
  }


  // --- attach metadata to image

  {
    auto ipco_box = m_heif_file->get_ipco_box();
    auto ipma_box = m_heif_file->get_ipma_box();

    // CLLI

    auto clli_box = ipco_box->get_property_for_item_ID(ID, ipma_box, fourcc("clli"));
    auto clli = std::dynamic_pointer_cast<Box_clli>(clli_box);

    if (clli) {
      img->set_clli(clli->clli);
    }

    // MDCV

    auto mdcv_box = ipco_box->get_property_for_item_ID(ID, ipma_box, fourcc("mdcv"));
    auto mdcv = std::dynamic_pointer_cast<Box_mdcv>(mdcv_box);

    if (mdcv) {
      img->set_mdcv(mdcv->mdcv);
    }

    // PASP

    auto pasp_box = ipco_box->get_property_for_item_ID(ID, ipma_box, fourcc("pasp"));
    auto pasp = std::dynamic_pointer_cast<Box_pasp>(pasp_box);

    if (pasp) {
      img->set_pixel_ratio(pasp->hSpacing, pasp->vSpacing);
    }
  }

  return Error::Ok;
}


// This function only works with RGB images.
Error HeifContext::decode_full_grid_image(heif_item_id ID,
                                          std::shared_ptr<HeifPixelImage>& img,
                                          const std::vector<uint8_t>& grid_data,
                                          const heif_decoding_options& options) const
{
  ImageGrid grid;
  Error err = grid.parse(grid_data);
  if (err) {
    return err;
  }

  //std::cout << grid.dump();


  auto iref_box = m_heif_file->get_iref_box();

  if (!iref_box) {
    return Error(heif_error_Invalid_input,
                 heif_suberror_No_iref_box,
                 "No iref box available, but needed for grid image");
  }

  std::vector<heif_item_id> image_references = iref_box->get_references(ID, fourcc("dimg"));

  if ((int) image_references.size() != grid.get_rows() * grid.get_columns()) {
    std::stringstream sstr;
    sstr << "Tiled image with " << grid.get_rows() << "x" << grid.get_columns() << "="
         << (grid.get_rows() * grid.get_columns()) << " tiles, but only "
         << image_references.size() << " tile images in file";

    return Error(heif_error_Invalid_input,
                 heif_suberror_Missing_grid_images,
                 sstr.str());
  }


  // --- check that all image IDs are valid images

  for (heif_item_id tile_id : image_references) {
    if (!is_image(tile_id)) {
      std::stringstream sstr;
      sstr << "Tile image ID=" << tile_id << " is not a proper image.";

      return Error(heif_error_Invalid_input,
                   heif_suberror_Missing_grid_images,
                   sstr.str());
    }
  }


  auto ipma = m_heif_file->get_ipma_box();
  auto ipco = m_heif_file->get_ipco_box();
  auto pixi_box = ipco->get_property_for_item_ID(ID, ipma, fourcc("pixi"));
  auto pixi = std::dynamic_pointer_cast<Box_pixi>(pixi_box);

  const uint32_t w = grid.get_width();
  const uint32_t h = grid.get_height();


  // --- determine output image chroma size and make sure all tiles have same chroma

  assert(!image_references.empty());

  heif_chroma tile_chroma = heif_chroma_444;
  /* TODO: in the future, we might support RGB and mono as intermediate formats
  heif_chroma tile_chroma = m_heif_file->get_image_chroma_from_configuration(some_tile_id);
  if (tile_chroma != heif_chroma_monochrome) {
    tile_chroma = heif_chroma_RGB;
  }
  */

  // --- generate image of full output size

  if (w >= m_maximum_image_width_limit || h >= m_maximum_image_height_limit) {
    std::stringstream sstr;
    sstr << "Image size " << w << "x" << h << " exceeds the maximum image size "
         << m_maximum_image_width_limit << "x" << m_maximum_image_height_limit << "\n";

    return Error(heif_error_Memory_allocation_error,
                 heif_suberror_Security_limit_exceeded,
                 sstr.str());
  }


  img = std::make_shared<HeifPixelImage>();
  img->create(w, h,
              heif_colorspace_RGB,
              heif_chroma_444);

  int bpp = 0;

  if (pixi) {
    if (pixi->get_num_channels() < 1) {
      return Error(heif_error_Invalid_input,
                   heif_suberror_Invalid_pixi_box,
                   "No pixi information for luma channel.");
    }

    bpp = pixi->get_bits_per_channel(0);

    if (tile_chroma != heif_chroma_monochrome) {

      // there are broken files that save only a one-channel pixi for an RGB image (issue #283)
      if (pixi->get_num_channels() == 3) {

        int bpp_c1 = pixi->get_bits_per_channel(1);
        int bpp_c2 = pixi->get_bits_per_channel(2);

        if (bpp_c1 != bpp || bpp_c2 != bpp) {
          // TODO: is this really an error? Does the pixi depths refer to RGB or YCbCr?
          return Error(heif_error_Invalid_input,
                       heif_suberror_Invalid_pixi_box,
                       "Different number of bits per pixel in each channel.");
        }
      }
    }
  }
  else {
    // When there is no pixi-box, get the pixel-depth from one of the tile images

    heif_item_id tileID = image_references[0];

    auto iter = m_all_images.find(tileID);
    if (iter == m_all_images.end()) {
      return Error(heif_error_Invalid_input,
                   heif_suberror_Missing_grid_images,
                   "Nonexistent grid image referenced");
    }

    const std::shared_ptr<Image> tileImg = iter->second;
    bpp = tileImg->get_luma_bits_per_pixel();
  }

  if (bpp < 8 || bpp > 16) {
    return Error(heif_error_Invalid_input,
                 heif_suberror_Invalid_pixi_box,
                 "Invalid bits per pixel in pixi box.");
  }

  if (tile_chroma == heif_chroma_monochrome) {
    img->add_plane(heif_channel_Y, w, h, bpp);
  }
  else {
    img->add_plane(heif_channel_R, w, h, bpp);
    img->add_plane(heif_channel_G, w, h, bpp);
    img->add_plane(heif_channel_B, w, h, bpp);
  }

  int y0 = 0;
  int reference_idx = 0;

#if ENABLE_PARALLEL_TILE_DECODING
  // remember which tile to put where into the image
  struct tile_data
  {
    heif_item_id tileID;
    int x_origin, y_origin;
  };

  std::deque<tile_data> tiles;
  if (m_max_decoding_threads > 0)
    tiles.resize(grid.get_rows() * grid.get_columns());

  std::deque<std::future<Error> > errs;
#endif

  for (int y = 0; y < grid.get_rows(); y++) {
    int x0 = 0;
    int tile_height = 0;

    for (int x = 0; x < grid.get_columns(); x++) {

      heif_item_id tileID = image_references[reference_idx];

      auto iter = m_all_images.find(tileID);
      if (iter == m_all_images.end()) {
        return Error(heif_error_Invalid_input,
                     heif_suberror_Missing_grid_images,
                     "Nonexistent grid image referenced");
      }

      const std::shared_ptr<Image> tileImg = iter->second;
      int src_width = tileImg->get_width();
      int src_height = tileImg->get_height();

#if ENABLE_PARALLEL_TILE_DECODING
      if (m_max_decoding_threads > 0)
        tiles[x + y * grid.get_columns()] = tile_data{tileID, x0, y0};
      else
#else
        if (1)
#endif
      {
        Error err = decode_and_paste_tile_image(tileID, img, x0, y0, options);
        if (err) {
          return err;
        }
      }

      x0 += src_width;
      tile_height = src_height; // TODO: check that all tiles have the same height

      reference_idx++;
    }

    y0 += tile_height;
  }

#if ENABLE_PARALLEL_TILE_DECODING
  if (m_max_decoding_threads > 0) {
    // Process all tiles in a set of background threads.
    // Do not start more than the maximum number of threads.

    while (tiles.empty() == false) {

      // If maximum number of threads running, wait until first thread finishes

      if (errs.size() >= (size_t) m_max_decoding_threads) {
        Error e = errs.front().get();
        if (e) {
          return e;
        }

        errs.pop_front();
      }


      // Start a new decoding thread

      tile_data data = tiles.front();
      tiles.pop_front();

      errs.push_back(std::async(std::launch::async,
                                &HeifContext::decode_and_paste_tile_image, this,
                                data.tileID, img, data.x_origin, data.y_origin, options));
    }

    // check for decoding errors in remaining tiles

    while (errs.empty() == false) {
      Error e = errs.front().get();
      if (e) {
        return e;
      }

      errs.pop_front();
    }
  }
#endif

  return Error::Ok;
}


Error HeifContext::decode_and_paste_tile_image(heif_item_id tileID,
                                               const std::shared_ptr<HeifPixelImage>& img,
                                               int x0, int y0,
                                               const heif_decoding_options& options) const
{
  std::shared_ptr<HeifPixelImage> tile_img;

  Error err = decode_image_planar(tileID, tile_img, img->get_colorspace(), options, false);
  if (err != Error::Ok) {
    return err;
  }

  const int w = img->get_width();
  const int h = img->get_height();


  // --- copy tile into output image

  int src_width = tile_img->get_width();
  int src_height = tile_img->get_height();
  assert(src_width >= 0);
  assert(src_height >= 0);

  heif_chroma chroma = img->get_chroma_format();

  if (chroma != tile_img->get_chroma_format()) {
    return Error(heif_error_Invalid_input,
                 heif_suberror_Wrong_tile_image_chroma_format,
                 "Image tile has different chroma format than combined image");
  }

  // --- add alpha plane if we discovered a tile with alpha

  if (tile_img->has_alpha() && !img->has_alpha()) {
#if ENABLE_PARALLEL_TILE_DECODING
    // The mutex should probably be a member of heif_context, but since this is so infrequently locked, it probably doesn't matter.
    static std::mutex m;
    std::lock_guard<std::mutex> lock(m);
    if (!img->has_channel(heif_channel_Alpha))  // check again, after locking
#endif
    {
      int alpha_bpp = tile_img->get_bits_per_pixel(heif_channel_Alpha);

      assert(alpha_bpp <= 16);

      uint16_t alpha_default_value = static_cast<uint16_t>((1UL << alpha_bpp) - 1UL);

      img->fill_new_plane(heif_channel_Alpha, alpha_default_value, w, h, alpha_bpp);
    }
  }

  std::set<enum heif_channel> channels = tile_img->get_channel_set();

  for (heif_channel channel : channels) {

    int tile_stride;
    uint8_t* tile_data = tile_img->get_plane(channel, &tile_stride);

    int out_stride;
    uint8_t* out_data = img->get_plane(channel, &out_stride);

    if (w <= x0 || h <= y0) {
      return Error(heif_error_Invalid_input,
                   heif_suberror_Invalid_grid_data);
    }

    if (img->get_bits_per_pixel(channel) != tile_img->get_bits_per_pixel(channel)) {
      return Error(heif_error_Invalid_input,
                   heif_suberror_Wrong_tile_image_pixel_depth);
    }

    int copy_width = std::min(src_width, w - x0);
    int copy_height = std::min(src_height, h - y0);

    copy_width *= tile_img->get_storage_bits_per_pixel(heif_channel_R) / 8;

    int xs = x0, ys = y0;
    xs *= tile_img->get_storage_bits_per_pixel(heif_channel_R) / 8;

    for (int py = 0; py < copy_height; py++) {
      memcpy(out_data + xs + (ys + py) * out_stride,
             tile_data + py * tile_stride,
             copy_width);
    }
  }

  return Error::Ok;
}


Error HeifContext::decode_derived_image(heif_item_id ID,
                                        std::shared_ptr<HeifPixelImage>& img,
                                        const heif_decoding_options& options) const
{
  // find the ID of the image this image is derived from

  auto iref_box = m_heif_file->get_iref_box();

  if (!iref_box) {
    return Error(heif_error_Invalid_input,
                 heif_suberror_No_iref_box,
                 "No iref box available, but needed for iden image");
  }

  std::vector<heif_item_id> image_references = iref_box->get_references(ID, fourcc("dimg"));

  if ((int) image_references.size() != 1) {
    return Error(heif_error_Invalid_input,
                 heif_suberror_Unspecified,
                 "'iden' image with more than one reference image");
  }


  heif_item_id reference_image_id = image_references[0];

  if (reference_image_id == ID) {
    return Error(heif_error_Invalid_input,
                 heif_suberror_Unspecified,
                 "'iden' image referring to itself");
  }

  Error error = decode_image_planar(reference_image_id, img,
                                    heif_colorspace_RGB, options, false); // TODO: always RGB ?
  return error;
}


Error HeifContext::decode_overlay_image(heif_item_id ID,
                                        std::shared_ptr<HeifPixelImage>& img,
                                        const std::vector<uint8_t>& overlay_data,
                                        const heif_decoding_options& options) const
{
  // find the IDs this image is composed of

  auto iref_box = m_heif_file->get_iref_box();

  if (!iref_box) {
    return Error(heif_error_Invalid_input,
                 heif_suberror_No_iref_box,
                 "No iref box available, but needed for iovl image");
  }

  std::vector<heif_item_id> image_references = iref_box->get_references(ID, fourcc("dimg"));

  /* TODO: probably, it is valid that an iovl image has no references ?

  if (image_references.empty()) {
    return Error(heif_error_Invalid_input,
                 heif_suberror_Missing_grid_images,
                 "'iovl' image with more than one reference image");
  }
  */


  ImageOverlay overlay;
  Error err = overlay.parse(image_references.size(), overlay_data);
  if (err) {
    return err;
  }

  if (image_references.size() != overlay.get_num_offsets()) {
    return Error(heif_error_Invalid_input,
                 heif_suberror_Invalid_overlay_data,
                 "Number of image offsets does not match the number of image references");
  }

  uint32_t w = overlay.get_canvas_width();
  uint32_t h = overlay.get_canvas_height();

  if (w >= m_maximum_image_width_limit || h >= m_maximum_image_height_limit) {
    std::stringstream sstr;
    sstr << "Image size " << w << "x" << h << " exceeds the maximum image size "
         << m_maximum_image_width_limit << "x" << m_maximum_image_height_limit << "\n";

    return Error(heif_error_Memory_allocation_error,
                 heif_suberror_Security_limit_exceeded,
                 sstr.str());
  }

  // TODO: seems we always have to compose this in RGB since the background color is an RGB value
  img = std::make_shared<HeifPixelImage>();
  img->create(w, h,
              heif_colorspace_RGB,
              heif_chroma_444);
  img->add_plane(heif_channel_R, w, h, 8); // TODO: other bit depths
  img->add_plane(heif_channel_G, w, h, 8); // TODO: other bit depths
  img->add_plane(heif_channel_B, w, h, 8); // TODO: other bit depths

  uint16_t bkg_color[4];
  overlay.get_background_color(bkg_color);

  err = img->fill_RGB_16bit(bkg_color[0], bkg_color[1], bkg_color[2], bkg_color[3]);
  if (err) {
    return err;
  }


  for (size_t i = 0; i < image_references.size(); i++) {
    std::shared_ptr<HeifPixelImage> overlay_img;
    err = decode_image_planar(image_references[i], overlay_img,
                              heif_colorspace_RGB, options, false); // TODO: always RGB? Probably yes, because of RGB background color.
    if (err != Error::Ok) {
      return err;
    }

    overlay_img = convert_colorspace(overlay_img, heif_colorspace_RGB, heif_chroma_444, nullptr, 0, options.color_conversion_options);
    if (!overlay_img) {
      return Error(heif_error_Unsupported_feature, heif_suberror_Unsupported_color_conversion);
    }

    int32_t dx, dy;
    overlay.get_offset(i, &dx, &dy);

    err = img->overlay(overlay_img, dx, dy);
    if (err) {
      if (err.error_code == heif_error_Invalid_input &&
          err.sub_error_code == heif_suberror_Overlay_image_outside_of_canvas) {
        // NOP, ignore this error

        err = Error::Ok;
      }
      else {
        return err;
      }
    }
  }

  return err;
}


static std::shared_ptr<HeifPixelImage>
create_alpha_image_from_image_alpha_channel(const std::shared_ptr<HeifPixelImage>& image)
{
  // --- generate alpha image

  std::shared_ptr<HeifPixelImage> alpha_image = std::make_shared<HeifPixelImage>();
  alpha_image->create(image->get_width(), image->get_height(),
                      heif_colorspace_monochrome, heif_chroma_monochrome);
  alpha_image->copy_new_plane_from(image, heif_channel_Alpha, heif_channel_Y);


  // --- set nclx profile with full-range flag

  auto nclx = std::make_shared<color_profile_nclx>();
  nclx->set_undefined();
  nclx->set_full_range_flag(true); // this is the default, but just to be sure in case the defaults change
  alpha_image->set_color_profile_nclx(nclx);

  return alpha_image;
}


void HeifContext::Image::set_preencoded_hevc_image(const std::vector<uint8_t>& data)
{
  auto hvcC = std::make_shared<Box_hvcC>();


  // --- parse the h265 stream and set hvcC headers and compressed image data

  int state = 0;

  bool first = true;
  bool eof = false;

  int prev_start_code_start = -1; // init to an invalid value, will always be overwritten before use
  int start_code_start;
  int ptr = 0;

  for (;;) {
    bool dump_nal = false;

    uint8_t c = data[ptr++];

    if (state == 3) {
      state = 0;
    }

    if (c == 0 && state <= 1) {
      state++;
    }
    else if (c == 0) {
      // NOP
    }
    else if (c == 1 && state == 2) {
      start_code_start = ptr - 3;
      dump_nal = true;
      state = 3;
    }
    else {
      state = 0;
    }

    if (ptr == (int) data.size()) {
      start_code_start = (int) data.size();
      dump_nal = true;
      eof = true;
    }

    if (dump_nal) {
      if (first) {
        first = false;
      }
      else {
        std::vector<uint8_t> nal_data;
        size_t length = start_code_start - (prev_start_code_start + 3);

        nal_data.resize(length);

        assert(prev_start_code_start >= 0);
        memcpy(nal_data.data(), data.data() + prev_start_code_start + 3, length);

        int nal_type = (nal_data[0] >> 1);

        switch (nal_type) {
          case 0x20:
          case 0x21:
          case 0x22:
            hvcC->append_nal_data(nal_data);
            break;

          default: {
            std::vector<uint8_t> nal_data_with_size;
            nal_data_with_size.resize(nal_data.size() + 4);

            memcpy(nal_data_with_size.data() + 4, nal_data.data(), nal_data.size());
            nal_data_with_size[0] = ((nal_data.size() >> 24) & 0xFF);
            nal_data_with_size[1] = ((nal_data.size() >> 16) & 0xFF);
            nal_data_with_size[2] = ((nal_data.size() >> 8) & 0xFF);
            nal_data_with_size[3] = ((nal_data.size() >> 0) & 0xFF);

            m_heif_context->m_heif_file->append_iloc_data(m_id, nal_data_with_size);
          }
            break;
        }
      }

      prev_start_code_start = start_code_start;
    }

    if (eof) {
      break;
    }
  }

  m_heif_context->m_heif_file->add_property(m_id, hvcC, true);
}


Error HeifContext::encode_image(const std::shared_ptr<HeifPixelImage>& pixel_image,
                                struct heif_encoder* encoder,
                                const struct heif_encoding_options& options,
                                enum heif_image_input_class input_class,
                                std::shared_ptr<Image>& out_image)
{
  Error error;

  // TODO: the hdlr box is not the right place for comments
  // m_heif_file->set_hdlr_library_info(encoder->plugin->get_plugin_name());

  switch (encoder->plugin->compression_format) {
    case heif_compression_HEVC: {
      error = encode_image_as_hevc(pixel_image,
                                   encoder,
                                   options,
                                   input_class,
                                   out_image);
    }
      break;

    case heif_compression_VVC: {
      error = encode_image_as_vvc(pixel_image,
                                   encoder,
                                   options,
                                   heif_image_input_class_normal,
                                   out_image);
    }
      break;

    case heif_compression_AV1: {
      error = encode_image_as_av1(pixel_image,
                                  encoder,
                                  options,
                                  input_class,
                                  out_image);
    }
      break;
<<<<<<< HEAD
    case heif_compression_JPEG2000:
    case heif_compression_HTJ2K: {
=======

    case heif_compression_JPEG2000: {
>>>>>>> e2bbc5b0
      error = encode_image_as_jpeg2000(pixel_image,
                                       encoder,
                                       options,
                                       input_class,
                                       out_image);
      }
      break;

    case heif_compression_JPEG: {
      error = encode_image_as_jpeg(pixel_image,
                                   encoder,
                                   options,
                                   input_class,
                                   out_image);
    }
      break;

    case heif_compression_uncompressed: {
      error = encode_image_as_uncompressed(pixel_image,
                                           encoder,
                                           options,
                                           input_class,
                                           out_image);
    }
      break;

    case heif_compression_mask: {
      error = encode_image_as_mask(pixel_image,
                                  encoder,
                                  options,
                                  input_class,
                                  out_image);
    }
      break;

    default:
      return Error(heif_error_Encoder_plugin_error, heif_suberror_Unsupported_codec);
  }

  m_heif_file->set_brand(encoder->plugin->compression_format,
                         out_image->is_miaf_compatible());

  return error;
}

/*
static uint32_t get_rotated_width(heif_orientation orientation, uint32_t w, uint32_t h)
{
  return ((int)orientation) > 4 ? h : w;
}


static uint32_t get_rotated_height(heif_orientation orientation, uint32_t w, uint32_t h)
{
  return ((int)orientation) > 4 ? w : h;
}
*/

void HeifContext::write_image_metadata(std::shared_ptr<HeifPixelImage> src_image, int image_id)
{
  auto colorspace = src_image->get_colorspace();
  auto chroma = src_image->get_chroma_format();


  // --- write PIXI property

  if (colorspace == heif_colorspace_monochrome) {
    m_heif_file->add_pixi_property(image_id,
                                   src_image->get_bits_per_pixel(heif_channel_Y), 0, 0);
  }
  else if (colorspace == heif_colorspace_YCbCr) {
    m_heif_file->add_pixi_property(image_id,
                                   src_image->get_bits_per_pixel(heif_channel_Y),
                                   src_image->get_bits_per_pixel(heif_channel_Cb),
                                   src_image->get_bits_per_pixel(heif_channel_Cr));
  }
  else if (colorspace == heif_colorspace_RGB) {
    if (chroma == heif_chroma_444) {
      m_heif_file->add_pixi_property(image_id,
                                     src_image->get_bits_per_pixel(heif_channel_R),
                                     src_image->get_bits_per_pixel(heif_channel_G),
                                     src_image->get_bits_per_pixel(heif_channel_B));
    }
    else if (chroma == heif_chroma_interleaved_RGB ||
             chroma == heif_chroma_interleaved_RGBA) {
      m_heif_file->add_pixi_property(image_id, 8, 8, 8);
    }
  }


  // --- write PASP property

  if (src_image->has_nonsquare_pixel_ratio()) {
    auto pasp = std::make_shared<Box_pasp>();
    src_image->get_pixel_ratio(&pasp->hSpacing, &pasp->vSpacing);

    int index = m_heif_file->get_ipco_box()->find_or_append_child_box(pasp);
    m_heif_file->get_ipma_box()->add_property_for_item_ID(image_id, Box_ipma::PropertyAssociation{false, uint16_t(index + 1)});
  }


  // --- write CLLI property

  if (src_image->has_clli()) {
    auto clli = std::make_shared<Box_clli>();
    clli->clli = src_image->get_clli();

    int index = m_heif_file->get_ipco_box()->find_or_append_child_box(clli);
    m_heif_file->get_ipma_box()->add_property_for_item_ID(image_id, Box_ipma::PropertyAssociation{false, uint16_t(index + 1)});
  }


  // --- write MDCV property

  if (src_image->has_mdcv()) {
    auto mdcv = std::make_shared<Box_mdcv>();
    mdcv->mdcv = src_image->get_mdcv();

    int index = m_heif_file->get_ipco_box()->find_or_append_child_box(mdcv);
    m_heif_file->get_ipma_box()->add_property_for_item_ID(image_id, Box_ipma::PropertyAssociation{false, uint16_t(index + 1)});
  }
}


static bool nclx_profile_matches_spec(heif_colorspace colorspace,
                                      std::shared_ptr<const color_profile_nclx> image_nclx,
                                      const struct heif_color_profile_nclx* spec_nclx)
{
  if (colorspace != heif_colorspace_YCbCr) {
    return true;
  }

  // Do target specification -> always matches
  if (!spec_nclx) {
    return true;
  }

  if (!image_nclx) {
    // if no input nclx is specified, compare against default one
    image_nclx = std::make_shared<color_profile_nclx>();
  }

  if (image_nclx->get_full_range_flag() != ( spec_nclx->full_range_flag == 0 ? false : true ) ) {
    return false;
  }

  if (image_nclx->get_matrix_coefficients() != spec_nclx->matrix_coefficients) {
    return false;
  }

  // TODO: are the colour primaries relevant for matrix-coefficients != 12,13 ?
  //       If not, we should skip this test for anything else than matrix-coefficients != 12,13.
  if (image_nclx->get_colour_primaries() != spec_nclx->color_primaries) {
    return false;
  }

  return true;
}


static std::shared_ptr<color_profile_nclx> compute_target_nclx_profile(const std::shared_ptr<HeifPixelImage>& image, const heif_color_profile_nclx* output_nclx_profile)
{
  auto target_nclx_profile = std::make_shared<color_profile_nclx>();

  // If there is an output NCLX specified, use that.
  if (output_nclx_profile) {
    target_nclx_profile->set_from_heif_color_profile_nclx(output_nclx_profile);
  }
  // Otherwise, if there is an input NCLX, keep that.
  else if (auto input_nclx = image->get_color_profile_nclx()) {
    *target_nclx_profile = *input_nclx;
  }
  // Otherwise, just use the defaults (set below)
  else {
    target_nclx_profile->set_undefined();
  }

  target_nclx_profile->replace_undefined_values_with_sRGB_defaults();

  return target_nclx_profile;
}


Error HeifContext::encode_image_as_hevc(const std::shared_ptr<HeifPixelImage>& image,
                                        struct heif_encoder* encoder,
                                        const struct heif_encoding_options& options,
                                        enum heif_image_input_class input_class,
                                        std::shared_ptr<Image>& out_image)
{
  heif_item_id image_id = m_heif_file->add_new_image("hvc1");
  out_image = std::make_shared<Image>(this, image_id);


  // --- check whether we have to convert the image color space

  heif_colorspace colorspace = image->get_colorspace();
  heif_chroma chroma = image->get_chroma_format();

  auto target_nclx_profile = compute_target_nclx_profile(image, options.output_nclx_profile);

  if (encoder->plugin->plugin_api_version >= 2) {
    encoder->plugin->query_input_colorspace2(encoder->encoder, &colorspace, &chroma);
  }
  else {
    encoder->plugin->query_input_colorspace(&colorspace, &chroma);
  }

  std::shared_ptr<HeifPixelImage> src_image;
  if (colorspace != image->get_colorspace() ||
      chroma != image->get_chroma_format() ||
      !nclx_profile_matches_spec(colorspace, image->get_color_profile_nclx(), options.output_nclx_profile)) {
    // @TODO: use color profile when converting
    int output_bpp = 0; // same as input
    src_image = convert_colorspace(image, colorspace, chroma, target_nclx_profile,
                                   output_bpp, options.color_conversion_options);
    if (!src_image) {
      return Error(heif_error_Unsupported_feature, heif_suberror_Unsupported_color_conversion);
    }
  }
  else {
    src_image = image;
  }


  int input_width = src_image->get_width(heif_channel_Y);
  int input_height = src_image->get_height(heif_channel_Y);

  out_image->set_size(input_width, input_height);


  auto hvcC = std::make_shared<Box_hvcC>();

  heif_image c_api_image;
  c_api_image.image = src_image;

  struct heif_error err = encoder->plugin->encode_image(encoder->encoder, &c_api_image, input_class);
  if (err.code) {
    return Error(err.code,
                 err.subcode,
                 err.message);
  }

  int encoded_width = 0;
  int encoded_height = 0;

  for (;;) {
    uint8_t* data;
    int size;

    encoder->plugin->get_compressed_data(encoder->encoder, &data, &size, NULL);

    if (data == NULL) {
      break;
    }


    const uint8_t NAL_SPS = 33;

    if ((data[0] >> 1) == NAL_SPS) {
      Box_hvcC::configuration config;

      parse_sps_for_hvcC_configuration(data, size, &config, &encoded_width, &encoded_height);

      hvcC->set_configuration(config);
    }

    switch (data[0] >> 1) {
      case 0x20:
      case 0x21:
      case 0x22:
        hvcC->append_nal_data(data, size);
        break;

      default:
        m_heif_file->append_iloc_data_with_4byte_size(image_id, data, size);
    }
  }

  if (!encoded_width || !encoded_height) {
    return Error(heif_error_Encoder_plugin_error,
                 heif_suberror_Invalid_image_size);
  }

  m_heif_file->add_property(image_id, hvcC, true);

  if (encoder->plugin->plugin_api_version >= 3 &&
      encoder->plugin->query_encoded_size != nullptr) {
    uint32_t check_encoded_width = input_width, check_encoded_height = input_height;

    encoder->plugin->query_encoded_size(encoder->encoder,
                                        input_width, input_height,
                                        &check_encoded_width,
                                        &check_encoded_height);

    assert((int)check_encoded_width == encoded_width);
    assert((int)check_encoded_height == encoded_height);
  }


  // Note: 'ispe' must be before the transformation properties
  m_heif_file->add_ispe_property(image_id, encoded_width, encoded_height);

  // if image size was rounded up to even size, add a 'clap' box to crop the
  // padding border away

  //uint32_t rotated_width = get_rotated_width(options.image_orientation, out_image->get_width(), out_image->get_height());
  //uint32_t rotated_height = get_rotated_height(options.image_orientation, out_image->get_width(), out_image->get_height());

  if (input_width != encoded_width ||
      input_height != encoded_height) {
    m_heif_file->add_clap_property(image_id,
                                   input_width,
                                   input_height,
                                   encoded_width,
                                   encoded_height);

    // MIAF 7.3.6.7
    // This is according to MIAF without Amd2. With Amd2, the restriction has been liften and the image is MIAF compatible.
    // We might remove this code at a later point in time when MIAF Amd2 is in wide use.

    if (!is_integer_multiple_of_chroma_size(input_width,
                                            input_height,
                                            src_image->get_chroma_format())) {
      out_image->mark_not_miaf_compatible();
    }
  }

  m_heif_file->add_orientation_properties(image_id, options.image_orientation);

  // --- choose which color profile to put into 'colr' box

  if (input_class == heif_image_input_class_normal || input_class == heif_image_input_class_thumbnail) {
    auto icc_profile = src_image->get_color_profile_icc();
    if (icc_profile) {
      m_heif_file->set_color_profile(image_id, icc_profile);
    }

    // save nclx profile

    bool save_nclx_profile = (options.output_nclx_profile != nullptr);

    // if there is an ICC profile, only save NCLX when we chose to save both profiles
    if (icc_profile && !(options.version >= 3 &&
                         options.save_two_colr_boxes_when_ICC_and_nclx_available)) {
      save_nclx_profile = false;
    }

    // we might have turned off nclx completely because macOS/iOS cannot read it
    if (options.version >= 4 && options.macOS_compatibility_workaround_no_nclx_profile) {
      save_nclx_profile = false;
    }

    if (save_nclx_profile) {
      m_heif_file->set_color_profile(image_id, target_nclx_profile);
    }
  }


  write_image_metadata(src_image, image_id);

  m_top_level_images.push_back(out_image);
  m_all_images[image_id] = out_image;



  // --- If there is an alpha channel, add it as an additional image.
  //     Save alpha after the color image because we need to know the final reference to the color image.

  if (options.save_alpha_channel && src_image->has_channel(heif_channel_Alpha)) {

    // --- generate alpha image
    // TODO: can we directly code a monochrome image instead of the dummy color channels?

    std::shared_ptr<HeifPixelImage> alpha_image;
    alpha_image = create_alpha_image_from_image_alpha_channel(src_image);


    // --- encode the alpha image

    std::shared_ptr<HeifContext::Image> heif_alpha_image;

    Error error = encode_image_as_hevc(alpha_image, encoder, options,
                                       heif_image_input_class_alpha,
                                       heif_alpha_image);
    if (error) {
      return error;
    }

    m_heif_file->add_iref_reference(heif_alpha_image->get_id(), fourcc("auxl"), {image_id});

    if (src_image->is_premultiplied_alpha()) {
      m_heif_file->add_iref_reference(image_id, fourcc("prem"), {heif_alpha_image->get_id()});
    }

    // TODO: MIAF says that the *:hevc:* urn is deprecated and we should use "urn:mpeg:mpegB:cicp:systems:auxiliary:alpha"
    // Is this compatible to other decoders?
    m_heif_file->set_auxC_property(heif_alpha_image->get_id(), "urn:mpeg:hevc:2015:auxid:1");
  }


  return Error::Ok;
}


Error HeifContext::encode_image_as_vvc(const std::shared_ptr<HeifPixelImage>& image,
                                        struct heif_encoder* encoder,
                                        const struct heif_encoding_options& options,
                                        enum heif_image_input_class input_class,
                                        std::shared_ptr<Image>& out_image)
{
  heif_item_id image_id = m_heif_file->add_new_image("vvc1");
  out_image = std::make_shared<Image>(this, image_id);


  // --- check whether we have to convert the image color space

  heif_colorspace colorspace = image->get_colorspace();
  heif_chroma chroma = image->get_chroma_format();

  auto target_nclx_profile = compute_target_nclx_profile(image, options.output_nclx_profile);

  if (encoder->plugin->plugin_api_version >= 2) {
    encoder->plugin->query_input_colorspace2(encoder->encoder, &colorspace, &chroma);
  }
  else {
    encoder->plugin->query_input_colorspace(&colorspace, &chroma);
  }

  std::shared_ptr<HeifPixelImage> src_image;
  if (colorspace != image->get_colorspace() ||
      chroma != image->get_chroma_format() ||
      !nclx_profile_matches_spec(colorspace, image->get_color_profile_nclx(), options.output_nclx_profile)) {
    // @TODO: use color profile when converting
    int output_bpp = 0; // same as input
    src_image = convert_colorspace(image, colorspace, chroma, target_nclx_profile,
                                   output_bpp, options.color_conversion_options);
    if (!src_image) {
      return Error(heif_error_Unsupported_feature, heif_suberror_Unsupported_color_conversion);
    }
  }
  else {
    src_image = image;
  }


  int input_width = src_image->get_width(heif_channel_Y);
  int input_height = src_image->get_height(heif_channel_Y);

  out_image->set_size(input_width, input_height);


  m_heif_file->add_vvcC_property(image_id);


  heif_image c_api_image;
  c_api_image.image = src_image;

  struct heif_error err = encoder->plugin->encode_image(encoder->encoder, &c_api_image, input_class);
  if (err.code) {
    return Error(err.code,
                 err.subcode,
                 err.message);
  }

  int encoded_width = 0;
  int encoded_height = 0;

  for (;;) {
    uint8_t* data;
    int size;

    encoder->plugin->get_compressed_data(encoder->encoder, &data, &size, NULL);

    if (data == NULL) {
      break;
    }


    const uint8_t NAL_SPS = 15;

    uint8_t nal_type = 0;
    if (size>=2) {
      nal_type = (data[1] >> 3) & 0x1F;
    }

    if (nal_type == NAL_SPS) {
      Box_vvcC::configuration config;

      parse_sps_for_vvcC_configuration(data, size, &config, &encoded_width, &encoded_height);

      m_heif_file->set_vvcC_configuration(image_id, config);
    }

    switch (data[0] >> 1) {
      case 14: // VPS
      case 15: // SPS
      case 16: // PPS
        m_heif_file->append_vvcC_nal_data(image_id, data, size);
        break;

      default:
        m_heif_file->append_iloc_data_with_4byte_size(image_id, data, size);
    }
  }

  if (!encoded_width || !encoded_height) {
    return Error(heif_error_Encoder_plugin_error,
                 heif_suberror_Invalid_image_size);
  }

  if (encoder->plugin->plugin_api_version >= 3 &&
      encoder->plugin->query_encoded_size != nullptr) {
    uint32_t check_encoded_width = input_width, check_encoded_height = input_height;

    encoder->plugin->query_encoded_size(encoder->encoder,
                                        input_width, input_height,
                                        &check_encoded_width,
                                        &check_encoded_height);

    assert((int)check_encoded_width == encoded_width);
    assert((int)check_encoded_height == encoded_height);
  }


  // Note: 'ispe' must be before the transformation properties
  m_heif_file->add_ispe_property(image_id, encoded_width, encoded_height);

  // if image size was rounded up to even size, add a 'clap' box to crop the
  // padding border away

  //uint32_t rotated_width = get_rotated_width(options.image_orientation, out_image->get_width(), out_image->get_height());
  //uint32_t rotated_height = get_rotated_height(options.image_orientation, out_image->get_width(), out_image->get_height());

  if (input_width != encoded_width ||
      input_height != encoded_height) {
    m_heif_file->add_clap_property(image_id,
                                   input_width,
                                   input_height,
                                   encoded_width,
                                   encoded_height);

    // MIAF 7.3.6.7
    // This is according to MIAF without Amd2. With Amd2, the restriction has been liften and the image is MIAF compatible.
    // We might remove this code at a later point in time when MIAF Amd2 is in wide use.

    if (!is_integer_multiple_of_chroma_size(input_width,
                                            input_height,
                                            src_image->get_chroma_format())) {
      out_image->mark_not_miaf_compatible();
    }
  }

  m_heif_file->add_orientation_properties(image_id, options.image_orientation);

  // --- choose which color profile to put into 'colr' box

  if (input_class == heif_image_input_class_normal || input_class == heif_image_input_class_thumbnail) {
    auto icc_profile = src_image->get_color_profile_icc();
    if (icc_profile) {
      m_heif_file->set_color_profile(image_id, icc_profile);
    }

    // save nclx profile

    bool save_nclx_profile = (options.output_nclx_profile != nullptr);

    // if there is an ICC profile, only save NCLX when we chose to save both profiles
    if (icc_profile && !(options.version >= 3 &&
                         options.save_two_colr_boxes_when_ICC_and_nclx_available)) {
      save_nclx_profile = false;
    }

    // we might have turned off nclx completely because macOS/iOS cannot read it
    if (options.version >= 4 && options.macOS_compatibility_workaround_no_nclx_profile) {
      save_nclx_profile = false;
    }

    if (save_nclx_profile) {
      m_heif_file->set_color_profile(image_id, target_nclx_profile);
    }
  }


  write_image_metadata(src_image, image_id);

  m_top_level_images.push_back(out_image);
  m_all_images[image_id] = out_image;



  // --- If there is an alpha channel, add it as an additional image.
  //     Save alpha after the color image because we need to know the final reference to the color image.

  if (options.save_alpha_channel && src_image->has_channel(heif_channel_Alpha)) {

    // --- generate alpha image
    // TODO: can we directly code a monochrome image instead of the dummy color channels?

    std::shared_ptr<HeifPixelImage> alpha_image;
    alpha_image = create_alpha_image_from_image_alpha_channel(src_image);


    // --- encode the alpha image

    std::shared_ptr<HeifContext::Image> heif_alpha_image;

    Error error = encode_image_as_vvc(alpha_image, encoder, options,
                                       heif_image_input_class_alpha,
                                       heif_alpha_image);
    if (error) {
      return error;
    }

    m_heif_file->add_iref_reference(heif_alpha_image->get_id(), fourcc("auxl"), {image_id});

    if (src_image->is_premultiplied_alpha()) {
      m_heif_file->add_iref_reference(image_id, fourcc("prem"), {heif_alpha_image->get_id()});
    }

    // TODO: MIAF says that the *:hevc:* urn is deprecated and we should use "urn:mpeg:mpegB:cicp:systems:auxiliary:alpha"
    // Is this compatible to other decoders?
    m_heif_file->set_auxC_property(heif_alpha_image->get_id(), "urn:mpeg:hevc:2015:auxid:1");
  }


  return Error::Ok;
}


Error HeifContext::encode_image_as_av1(const std::shared_ptr<HeifPixelImage>& image,
                                       struct heif_encoder* encoder,
                                       const struct heif_encoding_options& options,
                                       enum heif_image_input_class input_class,
                                       std::shared_ptr<Image>& out_image)
{
  heif_item_id image_id = m_heif_file->add_new_image("av01");

  out_image = std::make_shared<Image>(this, image_id);
  m_top_level_images.push_back(out_image);
  m_all_images[image_id] = out_image;

  // --- check whether we have to convert the image color space

  heif_colorspace colorspace = image->get_colorspace();
  heif_chroma chroma = image->get_chroma_format();

  auto target_nclx_profile = compute_target_nclx_profile(image, options.output_nclx_profile);

  if (encoder->plugin->plugin_api_version >= 2) {
    encoder->plugin->query_input_colorspace2(encoder->encoder, &colorspace, &chroma);
  }
  else {
    encoder->plugin->query_input_colorspace(&colorspace, &chroma);
  }

  std::shared_ptr<HeifPixelImage> src_image;
  if (colorspace != image->get_colorspace() ||
      chroma != image->get_chroma_format() ||
      !nclx_profile_matches_spec(colorspace, image->get_color_profile_nclx(), options.output_nclx_profile)) {
    // @TODO: use color profile when converting
    int output_bpp = 0; // same as input
    src_image = convert_colorspace(image, colorspace, chroma, target_nclx_profile,
                                   output_bpp, options.color_conversion_options);
    if (!src_image) {
      return Error(heif_error_Unsupported_feature, heif_suberror_Unsupported_color_conversion);
    }
  }
  else {
    src_image = image;
  }


  // --- choose which color profile to put into 'colr' box

  if (input_class == heif_image_input_class_normal || input_class == heif_image_input_class_thumbnail) {
    auto icc_profile = src_image->get_color_profile_icc();
    if (icc_profile) {
      m_heif_file->set_color_profile(image_id, icc_profile);
    }

    if (// target_nclx_profile &&
        (!icc_profile || (options.version >= 3 &&
                          options.save_two_colr_boxes_when_ICC_and_nclx_available))) {
      m_heif_file->set_color_profile(image_id, target_nclx_profile);
    }
  }


  // --- if there is an alpha channel, add it as an additional image

  if (options.save_alpha_channel && src_image->has_channel(heif_channel_Alpha)) {

    // --- generate alpha image
    // TODO: can we directly code a monochrome image instead of the dummy color channels?

    std::shared_ptr<HeifPixelImage> alpha_image;
    alpha_image = create_alpha_image_from_image_alpha_channel(src_image);


    // --- encode the alpha image

    std::shared_ptr<HeifContext::Image> heif_alpha_image;


    Error error = encode_image_as_av1(alpha_image, encoder, options,
                                      heif_image_input_class_alpha,
                                      heif_alpha_image);
    if (error) {
      return error;
    }

    m_heif_file->add_iref_reference(heif_alpha_image->get_id(), fourcc("auxl"), {image_id});
    m_heif_file->set_auxC_property(heif_alpha_image->get_id(), "urn:mpeg:mpegB:cicp:systems:auxiliary:alpha");

    if (src_image->is_premultiplied_alpha()) {
      m_heif_file->add_iref_reference(image_id, fourcc("prem"), {heif_alpha_image->get_id()});
    }
  }

  Box_av1C::configuration config;

  // Fill preliminary av1C in case we cannot parse the sequence_header() correctly in the code below.
  // TODO: maybe we can remove this later.
  fill_av1C_configuration(&config, src_image);

  heif_image c_api_image;
  c_api_image.image = src_image;

  struct heif_error err = encoder->plugin->encode_image(encoder->encoder, &c_api_image, input_class);
  if (err.code) {
    return Error(err.code,
                 err.subcode,
                 err.message);
  }

  for (;;) {
    uint8_t* data;
    int size;

    encoder->plugin->get_compressed_data(encoder->encoder, &data, &size, nullptr);

    bool found_config = fill_av1C_configuration_from_stream(&config, data, size);
    (void) found_config;

    if (data == nullptr) {
      break;
    }

    std::vector<uint8_t> vec;
    vec.resize(size);
    memcpy(vec.data(), data, size);

    m_heif_file->append_iloc_data(image_id, vec);
  }

  m_heif_file->add_av1C_property(image_id, config);

  uint32_t input_width, input_height;
  input_width = src_image->get_width();
  input_height = src_image->get_height();

  uint32_t encoded_width = input_width, encoded_height = input_height;

  if (encoder->plugin->plugin_api_version >= 3 &&
      encoder->plugin->query_encoded_size != nullptr) {
    encoder->plugin->query_encoded_size(encoder->encoder,
                                        input_width, input_height,
                                        &encoded_width,
                                        &encoded_height);
  }

  // Note: 'ispe' must be before the transformation properties
  m_heif_file->add_ispe_property(image_id, encoded_width, encoded_height);

  if (input_width != encoded_width ||
      input_height != encoded_height) {
    m_heif_file->add_clap_property(image_id, input_width, input_height,
                                   encoded_width, encoded_height);

    // According to MIAF without Amd2, an image is required to be cropped to multiples of the chroma format raster.
    // However, since AVIF is based on MIAF, the whole image would be invalid in that case.
    // As this restriction was lifted with MIAF-Amd2, we include the MIAF brand for all AVIF images.

    /*
    if (!is_integer_multiple_of_chroma_size(input_width,
                                            input_height,
                                            src_image->get_chroma_format())) {
      out_image->mark_not_miaf_compatible();
    }
    */

    m_heif_file->add_orientation_properties(image_id, options.image_orientation);
  }



  write_image_metadata(src_image, image_id);

  return Error::Ok;
}

Error HeifContext::encode_image_as_jpeg2000(const std::shared_ptr<HeifPixelImage>& image,
                                            struct heif_encoder* encoder,
                                            const struct heif_encoding_options& options,
                                            enum heif_image_input_class input_class,
                                            std::shared_ptr<Image>& out_image) {

  heif_item_id image_id = m_heif_file->add_new_image("j2k1");

  out_image = std::make_shared<Image>(this, image_id);
  m_top_level_images.push_back(out_image);


  // TODO: simplify the color-conversion part. It's the same for each codec.
  // ---begin---
  heif_colorspace colorspace = image->get_colorspace();
  heif_chroma chroma = image->get_chroma_format();

  /*
  auto color_profile = image->get_color_profile_nclx();
  if (!color_profile) {
    color_profile = std::make_shared<color_profile_nclx>();
  }
  auto nclx_profile = std::dynamic_pointer_cast<const color_profile_nclx>(color_profile);
*/

  auto target_nclx_profile = compute_target_nclx_profile(image, options.output_nclx_profile);

  if (encoder->plugin->plugin_api_version >= 2) {
    encoder->plugin->query_input_colorspace2(encoder->encoder, &colorspace, &chroma);
  }
  else {
    encoder->plugin->query_input_colorspace(&colorspace, &chroma);
  }

  std::shared_ptr<HeifPixelImage> src_image;
  if (colorspace != image->get_colorspace() ||
      chroma != image->get_chroma_format() ||
      !nclx_profile_matches_spec(colorspace, image->get_color_profile_nclx(), options.output_nclx_profile)) {
    int output_bpp = 0; // same as input
    src_image = convert_colorspace(image, colorspace, chroma, target_nclx_profile,
                                   output_bpp, options.color_conversion_options);
    if (!src_image) {
      return Error(heif_error_Unsupported_feature, heif_suberror_Unsupported_color_conversion);
    }
  }
  else {
    src_image = image;
  }
  // ---end---


  // --- if there is an alpha channel, add it as an additional image

  if (options.save_alpha_channel && src_image->has_channel(heif_channel_Alpha)) {

    // --- generate alpha image
    // TODO: can we directly code a monochrome image instead of the dummy color channels?

    std::shared_ptr<HeifPixelImage> alpha_image;
    alpha_image = create_alpha_image_from_image_alpha_channel(src_image);


    // --- encode the alpha image

    std::shared_ptr<HeifContext::Image> heif_alpha_image;


    Error error = encode_image_as_jpeg2000(alpha_image, encoder, options,
                                           heif_image_input_class_alpha,
                                           heif_alpha_image);
    if (error) {
      return error;
    }

    m_heif_file->add_iref_reference(heif_alpha_image->get_id(), fourcc("auxl"), {image_id});
    m_heif_file->set_auxC_property(heif_alpha_image->get_id(), "urn:mpeg:mpegB:cicp:systems:auxiliary:alpha");

    if (src_image->is_premultiplied_alpha()) {
      m_heif_file->add_iref_reference(image_id, fourcc("prem"), {heif_alpha_image->get_id()});
    }
  }


  //Encode Image
  heif_image c_api_image;
  c_api_image.image = src_image;
  encoder->plugin->encode_image(encoder->encoder, &c_api_image, input_class);

  //Get Compressed Data
  for (;;) {
    uint8_t* data;
    int size;

    encoder->plugin->get_compressed_data(encoder->encoder, &data, &size, nullptr);

    if (data == NULL) {
      break;
    }

    std::vector<uint8_t> vec;
    vec.resize(size);
    memcpy(vec.data(), data, size);

    m_heif_file->append_iloc_data(image_id, vec);
  }



  //Add 'ispe' Property
  m_heif_file->add_ispe_property(image_id, image->get_width(), image->get_height());

  //Add 'colr' Property
  m_heif_file->set_color_profile(image_id, target_nclx_profile);

  //Add 'j2kH' Property
  auto j2kH = m_heif_file->add_j2kH_property(image_id);

  //Add 'cdef' to 'j2kH'
  auto cdef = std::make_shared<Box_cdef>();
  cdef->set_channels(src_image->get_colorspace());
  j2kH->append_child_box(cdef);

  write_image_metadata(src_image, image_id);

  return Error::Ok;
}


static uint8_t JPEG_SOS = 0xDA;

// returns 0 if the marker_type was not found
size_t find_jpeg_marker_start(const std::vector<uint8_t>& data, uint8_t marker_type)
{
  for (size_t i = 0; i < data.size() - 1; i++) {
    if (data[i]==0xFF && data[i+1]==marker_type) {
      return i;
    }
  }

  return 0;
}


Error HeifContext::encode_image_as_jpeg(const std::shared_ptr<HeifPixelImage>& image,
                                        struct heif_encoder* encoder,
                                        const struct heif_encoding_options& options,
                                        enum heif_image_input_class input_class,
                                        std::shared_ptr<Image>& out_image)
{
  heif_item_id image_id = m_heif_file->add_new_image("jpeg");

  out_image = std::make_shared<Image>(this, image_id);
  m_top_level_images.push_back(out_image);
  m_all_images[image_id] = out_image;

  // --- check whether we have to convert the image color space

  heif_colorspace colorspace = image->get_colorspace();
  heif_chroma chroma = image->get_chroma_format();

  // JPEG always uses CCIR-601

  heif_color_profile_nclx target_heif_nclx;
  target_heif_nclx.matrix_coefficients = heif_matrix_coefficients_ITU_R_BT_601_6;
  target_heif_nclx.color_primaries = heif_color_primaries_ITU_R_BT_601_6;
  target_heif_nclx.transfer_characteristics = heif_transfer_characteristic_ITU_R_BT_601_6;
  target_heif_nclx.full_range_flag = true;

  auto target_nclx_profile = std::make_shared<color_profile_nclx>();
  target_nclx_profile->set_from_heif_color_profile_nclx(&target_heif_nclx);

  if (encoder->plugin->plugin_api_version >= 2) {
    encoder->plugin->query_input_colorspace2(encoder->encoder, &colorspace, &chroma);
  }
  else {
    encoder->plugin->query_input_colorspace(&colorspace, &chroma);
  }

  std::shared_ptr<HeifPixelImage> src_image;
  if (colorspace != image->get_colorspace() ||
      chroma != image->get_chroma_format() ||
      !nclx_profile_matches_spec(colorspace, image->get_color_profile_nclx(), &target_heif_nclx)) {
    // @TODO: use color profile when converting
    int output_bpp = 0; // same as input
    src_image = convert_colorspace(image, colorspace, chroma, target_nclx_profile,
                                   output_bpp, options.color_conversion_options);
    if (!src_image) {
      return Error(heif_error_Unsupported_feature, heif_suberror_Unsupported_color_conversion);
    }
  }
  else {
    src_image = image;
  }


  // --- choose which color profile to put into 'colr' box

  if (input_class == heif_image_input_class_normal || input_class == heif_image_input_class_thumbnail) {
    auto icc_profile = src_image->get_color_profile_icc();
    if (icc_profile) {
      m_heif_file->set_color_profile(image_id, icc_profile);
    }

    if (// target_nclx_profile &&
        (!icc_profile || (options.version >= 3 &&
                          options.save_two_colr_boxes_when_ICC_and_nclx_available))) {
      m_heif_file->set_color_profile(image_id, target_nclx_profile);
    }
  }


  // --- if there is an alpha channel, add it as an additional image

  if (options.save_alpha_channel && src_image->has_channel(heif_channel_Alpha)) {

    // --- generate alpha image
    // TODO: can we directly code a monochrome image instead of the dummy color channels?

    std::shared_ptr<HeifPixelImage> alpha_image;
    alpha_image = create_alpha_image_from_image_alpha_channel(src_image);


    // --- encode the alpha image

    std::shared_ptr<HeifContext::Image> heif_alpha_image;


    Error error = encode_image_as_jpeg(alpha_image, encoder, options,
                                       heif_image_input_class_alpha,
                                       heif_alpha_image);
    if (error) {
      return error;
    }

    m_heif_file->add_iref_reference(heif_alpha_image->get_id(), fourcc("auxl"), {image_id});
    m_heif_file->set_auxC_property(heif_alpha_image->get_id(), "urn:mpeg:mpegB:cicp:systems:auxiliary:alpha");

    if (src_image->is_premultiplied_alpha()) {
      m_heif_file->add_iref_reference(image_id, fourcc("prem"), {heif_alpha_image->get_id()});
    }
  }

  heif_image c_api_image;
  c_api_image.image = src_image;

  struct heif_error err = encoder->plugin->encode_image(encoder->encoder, &c_api_image, input_class);
  if (err.code) {
    return Error(err.code,
                 err.subcode,
                 err.message);
  }

  std::vector<uint8_t> vec;

  for (;;) {
    uint8_t* data;
    int size;

    encoder->plugin->get_compressed_data(encoder->encoder, &data, &size, nullptr);

    if (data == nullptr) {
      break;
    }

    size_t oldsize = vec.size();
    vec.resize(oldsize + size);
    memcpy(vec.data() + oldsize, data, size);
  }

  // Optional: split the JPEG data into a jpgC box and the actual image data.
  // Currently disabled because not supported yet in other decoders.
  if (false) {
    size_t pos = find_jpeg_marker_start(vec, JPEG_SOS);
    if (pos > 0) {
      std::vector<uint8_t> jpgC_data(vec.begin(), vec.begin() + pos);
      auto jpgC = std::make_shared<Box_jpgC>();
      jpgC->set_data(jpgC_data);

      auto ipma_box = m_heif_file->get_ipma_box();
      int index = m_heif_file->get_ipco_box()->find_or_append_child_box(jpgC);
      ipma_box->add_property_for_item_ID(image_id, Box_ipma::PropertyAssociation{true, uint16_t(index + 1)});

      std::vector<uint8_t> image_data(vec.begin() + pos, vec.end());
      vec = std::move(image_data);
    }
  }

  m_heif_file->append_iloc_data(image_id, vec);

#if 0
  // TODO: extract 'jpgC' header data
#endif

  uint32_t input_width, input_height;
  input_width = src_image->get_width();
  input_height = src_image->get_height();

  // Note: 'ispe' must be before the transformation properties
  m_heif_file->add_ispe_property(image_id, input_width, input_height);

  uint32_t encoded_width = input_width, encoded_height = input_height;

  if (encoder->plugin->plugin_api_version >= 3 &&
      encoder->plugin->query_encoded_size != nullptr) {

    encoder->plugin->query_encoded_size(encoder->encoder,
                                        input_width, input_height,
                                        &encoded_width,
                                        &encoded_height);
  }

  if (input_width != encoded_width ||
      input_height != encoded_height) {
    m_heif_file->add_clap_property(image_id, input_width, input_height,
                                   encoded_width, encoded_height);

    // MIAF 7.3.6.7
    // This is according to MIAF without Amd2. With Amd2, the restriction has been liften and the image is MIAF compatible.
    // We might remove this code at a later point in time when MIAF Amd2 is in wide use.

    if (!is_integer_multiple_of_chroma_size(input_width,
                                            input_height,
                                            src_image->get_chroma_format())) {
      out_image->mark_not_miaf_compatible();
    }
  }


  m_heif_file->add_orientation_properties(image_id, options.image_orientation);

  write_image_metadata(src_image, image_id);

  return Error::Ok;
}

Error HeifContext::encode_image_as_uncompressed(const std::shared_ptr<HeifPixelImage>& src_image,
                                                struct heif_encoder* encoder,
                                                const struct heif_encoding_options& options,
                                                enum heif_image_input_class input_class,
                                                std::shared_ptr<Image>& out_image)
{
#if WITH_UNCOMPRESSED_CODEC
  heif_item_id image_id = m_heif_file->add_new_image("unci");
  out_image = std::make_shared<Image>(this, image_id);

  Error err = UncompressedImageCodec::encode_uncompressed_image(m_heif_file,
                                                                src_image,
                                                                encoder->encoder,
                                                                options,
                                                                out_image);

  m_top_level_images.push_back(out_image);
  m_all_images[image_id] = out_image;
#endif
  //write_image_metadata(src_image, image_id);

  return Error::Ok;
}


Error HeifContext::encode_image_as_mask(const std::shared_ptr<HeifPixelImage>& src_image,
                                        struct heif_encoder* encoder,
                                        const struct heif_encoding_options& options,
                                        enum heif_image_input_class input_class,
                                        std::shared_ptr<Image>& out_image)
{
  heif_item_id image_id = m_heif_file->add_new_hidden_image("mski");
  out_image = std::make_shared<Image>(this, image_id);
  Error err = MaskImageCodec::encode_mask_image(m_heif_file,
                                                src_image,
                                                encoder->encoder,
                                                options,
                                                out_image);
  m_top_level_images.push_back(out_image);
  m_all_images[image_id] = out_image;
  write_image_metadata(src_image, image_id);
  return Error::Ok;
}


void HeifContext::set_primary_image(const std::shared_ptr<Image>& image)
{
  // update heif context

  if (m_primary_image) {
    m_primary_image->set_primary(false);
  }

  image->set_primary(true);
  m_primary_image = image;


  // update pitm box in HeifFile

  m_heif_file->set_primary_item_id(image->get_id());
}


Error HeifContext::set_primary_item(heif_item_id id)
{
  auto iter = m_all_images.find(id);
  if (iter == m_all_images.end()) {
    return Error(heif_error_Usage_error,
                 heif_suberror_No_or_invalid_primary_item,
                 "Cannot set primary item as the ID does not exist.");
  }

  set_primary_image(iter->second);

  return Error::Ok;
}


Error HeifContext::assign_thumbnail(const std::shared_ptr<Image>& master_image,
                                    const std::shared_ptr<Image>& thumbnail_image)
{
  m_heif_file->add_iref_reference(thumbnail_image->get_id(),
                                  fourcc("thmb"), {master_image->get_id()});

  return Error::Ok;
}


Error HeifContext::encode_thumbnail(const std::shared_ptr<HeifPixelImage>& image,
                                    struct heif_encoder* encoder,
                                    const struct heif_encoding_options& options,
                                    int bbox_size,
                                    std::shared_ptr<Image>& out_thumbnail_handle)
{
  Error error;

  int orig_width = image->get_width();
  int orig_height = image->get_height();

  int thumb_width, thumb_height;

  if (orig_width <= bbox_size && orig_height <= bbox_size) {
    // original image is smaller than thumbnail size -> do not encode any thumbnail

    out_thumbnail_handle.reset();
    return Error::Ok;
  }
  else if (orig_width > orig_height) {
    thumb_height = orig_height * bbox_size / orig_width;
    thumb_width = bbox_size;
  }
  else {
    thumb_width = orig_width * bbox_size / orig_height;
    thumb_height = bbox_size;
  }


  // round size to even width and height

  thumb_width &= ~1;
  thumb_height &= ~1;


  std::shared_ptr<HeifPixelImage> thumbnail_image;
  error = image->scale_nearest_neighbor(thumbnail_image, thumb_width, thumb_height);
  if (error) {
    return error;
  }

  error = encode_image(thumbnail_image,
                       encoder, options,
                       heif_image_input_class_thumbnail,
                       out_thumbnail_handle);
  if (error) {
    return error;
  }

  return error;
}


Error HeifContext::add_exif_metadata(const std::shared_ptr<Image>& master_image, const void* data, int size)
{
  // find location of TIFF header
  uint32_t offset = 0;
  const char* tiffmagic1 = "MM\0*";
  const char* tiffmagic2 = "II*\0";
  while (offset + 4 < (unsigned int) size) {
    if (!memcmp((uint8_t*) data + offset, tiffmagic1, 4)) break;
    if (!memcmp((uint8_t*) data + offset, tiffmagic2, 4)) break;
    offset++;
  }
  if (offset >= (unsigned int) size) {
    return Error(heif_error_Usage_error,
                 heif_suberror_Invalid_parameter_value,
                 "Could not find location of TIFF header in Exif metadata.");
  }


  std::vector<uint8_t> data_array;
  data_array.resize(size + 4);
  data_array[0] = (uint8_t) ((offset >> 24) & 0xFF);
  data_array[1] = (uint8_t) ((offset >> 16) & 0xFF);
  data_array[2] = (uint8_t) ((offset >> 8) & 0xFF);
  data_array[3] = (uint8_t) ((offset) & 0xFF);
  memcpy(data_array.data() + 4, data, size);


  return add_generic_metadata(master_image,
                              data_array.data(), (int) data_array.size(),
                              "Exif", nullptr, nullptr, heif_metadata_compression_off, nullptr);
}


Error HeifContext::add_XMP_metadata(const std::shared_ptr<Image>& master_image, const void* data, int size,
                                    heif_metadata_compression compression)
{
  return add_generic_metadata(master_image, data, size, "mime", "application/rdf+xml", nullptr, compression, nullptr);
}


Error HeifContext::add_generic_metadata(const std::shared_ptr<Image>& master_image, const void* data, int size,
                                        const char* item_type, const char* content_type, const char* item_uri_type, heif_metadata_compression compression,
                                        heif_item_id* out_item_id)
{
  // create an infe box describing what kind of data we are storing (this also creates a new ID)

  auto metadata_infe_box = m_heif_file->add_new_infe_box(item_type);
  metadata_infe_box->set_hidden_item(true);
  if (content_type != nullptr) {
    metadata_infe_box->set_content_type(content_type);
  }

  heif_item_id metadata_id = metadata_infe_box->get_item_ID();
  if (out_item_id) {
    *out_item_id = metadata_id;
  }


  // we assign this data to the image

  m_heif_file->add_iref_reference(metadata_id,
                                  fourcc("cdsc"), {master_image->get_id()});


  // --- metadata compression

  if (compression == heif_metadata_compression_auto) {
    compression = heif_metadata_compression_off; // currently, we don't use header compression by default
  }

  // only set metadata compression for MIME type data which has 'content_encoding' field
  if (compression != heif_metadata_compression_off &&
      strcmp(item_type, "mime") != 0) {
    // TODO: error, compression not supported
  }


  std::vector<uint8_t> data_array;
  if (compression == heif_metadata_compression_deflate) {
#if WITH_DEFLATE_HEADER_COMPRESSION
    data_array = deflate((const uint8_t*) data, size);
    metadata_infe_box->set_content_encoding("deflate");
#else
    return Error(heif_error_Unsupported_feature,
                 heif_suberror_Unsupported_header_compression_method);
#endif
  }
  else {
    // uncompressed data, plain copy

    data_array.resize(size);
    memcpy(data_array.data(), data, size);
  }

  // copy the data into the file, store the pointer to it in an iloc box entry

  m_heif_file->append_iloc_data(metadata_id, data_array);

  return Error::Ok;
}


heif_property_id HeifContext::add_property(heif_item_id targetItem, std::shared_ptr<Box> property, bool essential)
{
  heif_property_id id = m_heif_file->add_property(targetItem, property, essential);

  return id;
}<|MERGE_RESOLUTION|>--- conflicted
+++ resolved
@@ -2333,13 +2333,9 @@
                                   out_image);
     }
       break;
-<<<<<<< HEAD
+
     case heif_compression_JPEG2000:
     case heif_compression_HTJ2K: {
-=======
-
-    case heif_compression_JPEG2000: {
->>>>>>> e2bbc5b0
       error = encode_image_as_jpeg2000(pixel_image,
                                        encoder,
                                        options,
