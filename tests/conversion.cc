/*
  libheif unit tests

  MIT License

  Copyright (c) 2019 struktur AG, Dirk Farin <farin@struktur.de>

  Permission is hereby granted, free of charge, to any person obtaining a copy
  of this software and associated documentation files (the "Software"), to deal
  in the Software without restriction, including without limitation the rights
  to use, copy, modify, merge, publish, distribute, sublicense, and/or sell
  copies of the Software, and to permit persons to whom the Software is
  furnished to do so, subject to the following conditions:

  The above copyright notice and this permission notice shall be included in all
  copies or substantial portions of the Software.

  THE SOFTWARE IS PROVIDED "AS IS", WITHOUT WARRANTY OF ANY KIND, EXPRESS OR
  IMPLIED, INCLUDING BUT NOT LIMITED TO THE WARRANTIES OF MERCHANTABILITY,
  FITNESS FOR A PARTICULAR PURPOSE AND NONINFRINGEMENT. IN NO EVENT SHALL THE
  AUTHORS OR COPYRIGHT HOLDERS BE LIABLE FOR ANY CLAIM, DAMAGES OR OTHER
  LIABILITY, WHETHER IN AN ACTION OF CONTRACT, TORT OR OTHERWISE, ARISING FROM,
  OUT OF OR IN CONNECTION WITH THE SOFTWARE OR THE USE OR OTHER DEALINGS IN THE
  SOFTWARE.
*/

#include "catch.hpp"
#include "libheif/color-conversion/colorconversion.h"
#include "libheif/heif_image.h"


using namespace heif;

struct Plane {
  heif_channel channel;
  int width;
  int height;
  int bit_depth;
};

bool PlatformIsBigEndian() {
  int i = 1;
  return !*((char*)&i);
}

bool EndiannessMatchesPlatform(heif_chroma chroma) {
  if (chroma == heif_chroma_interleaved_RRGGBB_BE ||
      chroma == heif_chroma_interleaved_RRGGBBAA_BE) {
    return PlatformIsBigEndian();
  } else if (chroma == heif_chroma_interleaved_RRGGBB_LE ||
             chroma == heif_chroma_interleaved_RRGGBBAA_LE) {
    return !PlatformIsBigEndian();
  }
  return true;
}

uint16_t SwapBytes(uint16_t v) {
  const uint8_t hi = static_cast<uint8_t>((v & 0xff00) >> 8);
  const uint8_t lo = static_cast<uint8_t>(v & 0x00ff);
  return (lo << 8) | hi;
}

uint16_t SwapBytesIfNeeded(uint16_t v, heif_chroma chroma) {
  return EndiannessMatchesPlatform(chroma) ? v : SwapBytes(v);
}

template <typename T>
double GetPsnr(const HeifPixelImage& original, const HeifPixelImage& compressed,
               heif_channel channel, bool skip_alpha) {
  int w = original.get_width(channel);
  int h = original.get_height(channel);
  heif_chroma chroma = original.get_chroma_format();

  int orig_stride;
  int compressed_stride;
  const T* orig_p = (T*)original.get_plane(channel, &orig_stride);
  const T* compressed_p = (T*)compressed.get_plane(channel, &compressed_stride);
  orig_stride /= sizeof(T);
  compressed_stride /= sizeof(T);
  double mse = 0.0;

  int num_interleaved = num_interleaved_pixels_per_plane(chroma);
  for (int y = 0; y < h; y++) {
    for (int x = 0; x < w * num_interleaved; x++) {
      if (skip_alpha && num_interleaved > 1 && x % 4 == 3) continue;
      int orig_v = SwapBytesIfNeeded(orig_p[y * orig_stride + x], chroma);
      int compressed_v = SwapBytesIfNeeded(compressed_p[y * compressed_stride + x], chroma);
      int d = orig_v - compressed_v;
      mse += d * d;
    }
  }
  mse /= w * h;
  int max = (1 << original.get_bits_per_pixel(channel)) - 1;
  double psnr = 10 * log10(max * max / mse);
  if (psnr < 0.) return 0.;
  if (psnr > 100.) return 100.;
 return psnr;
}

double GetPsnr(const HeifPixelImage& original, const HeifPixelImage& compressed,
            heif_channel channel, bool skip_alpha) {
 if (original.get_bits_per_pixel(channel) <= 8) {
    return GetPsnr<uint8_t>(original, compressed, channel, skip_alpha);
 } else {
    return GetPsnr<uint16_t>(original, compressed, channel, skip_alpha);
 }
}

std::vector<Plane> GetPlanes(const ColorState& state, int width, int height) {
  std::vector<Plane> planes;
  if (state.colorspace == heif_colorspace_monochrome) {
    if (state.chroma != heif_chroma_monochrome) return {};
    planes.push_back({heif_channel_Y, width, height, state.bits_per_pixel});
    if (state.has_alpha) {
      planes.push_back(
          {heif_channel_Alpha, width, height, state.bits_per_pixel});
    }
  } else if (state.colorspace == heif_colorspace_YCbCr) {
    if (state.chroma != heif_chroma_444 && state.chroma != heif_chroma_422 &&
        state.chroma != heif_chroma_420 && state.chroma != heif_chroma_monochrome) {
      return {};
    }
    planes.push_back({heif_channel_Y, width, height, state.bits_per_pixel});
    if (state.chroma != heif_chroma_monochrome) {
      int chroma_width = state.chroma == heif_chroma_444 ? width : width / 2;
      int chroma_height =
          state.chroma == heif_chroma_444 || state.chroma == heif_chroma_422
              ? height
              : height / 2;
      planes.push_back(
          {heif_channel_Cb, chroma_width, chroma_height, state.bits_per_pixel});
      planes.push_back(
          {heif_channel_Cr, chroma_width, chroma_height, state.bits_per_pixel});
    }
    if (state.has_alpha) {
      planes.push_back(
          {heif_channel_Alpha, width, height, state.bits_per_pixel});
    }
  } else if (state.colorspace == heif_colorspace_RGB) {
    if (state.chroma != heif_chroma_444 &&
        state.chroma != heif_chroma_interleaved_RGB &&
        state.chroma != heif_chroma_interleaved_RGBA &&
        state.chroma != heif_chroma_interleaved_RRGGBB_BE &&
        state.chroma != heif_chroma_interleaved_RRGGBBAA_BE &&
        state.chroma != heif_chroma_interleaved_RRGGBB_LE &&
        state.chroma != heif_chroma_interleaved_RRGGBBAA_LE) {
      return {};
    }
    if (state.chroma == heif_chroma_444) {
      planes.push_back({heif_channel_R, width, height, state.bits_per_pixel});
      planes.push_back({heif_channel_G, width, height, state.bits_per_pixel});
      planes.push_back({heif_channel_B, width, height, state.bits_per_pixel});
      if (state.has_alpha) {
        planes.push_back(
            {heif_channel_Alpha, width, height, state.bits_per_pixel});
      }
    } else {
      planes.push_back(
          {heif_channel_interleaved, width, height, state.bits_per_pixel});
    }
  } else {
    return {};  // Unsupported colorspace.
  }
  return planes;
}

bool MakeTestImage(const ColorState& state, int width, int height,
                   HeifPixelImage* image) {
  image->create(width, height, state.colorspace, state.chroma);
  std::vector<Plane> planes = GetPlanes(state, width, height);
  if (planes.empty()) return false;
  for (size_t i = 0; i < planes.size(); ++i) {
    const Plane& plane = planes[i];
    int half_max = (1 << (plane.bit_depth -1));
    uint16_t value = SwapBytesIfNeeded(static_cast<uint16_t>(half_max + i * 10 + i), state.chroma);
    image->fill_new_plane(plane.channel, value, plane.width, plane.height,
                          plane.bit_depth);
  }
  return true;
}

void TestConversion(const std::string& test_name, const ColorState& input_state,
                    const ColorState& target_state,
                    const heif_color_conversion_options& options) {
  INFO(test_name);
  printf("\n\n%s\n", test_name.c_str());

  ColorConversionPipeline pipeline;
<<<<<<< HEAD
  bool success;

  printf("--- color conversions ---\n");

  success = pipeline.construct_pipeline( { heif_colorspace_RGB, heif_chroma_444, false, 8 },
                                         { heif_colorspace_RGB, heif_chroma_interleaved_RGB, false, 8 } );

  REQUIRE( success );

  printf("---\n");

  success = pipeline.construct_pipeline( { heif_colorspace_YCbCr, heif_chroma_420, false, 8 },
                                         { heif_colorspace_RGB, heif_chroma_interleaved_RGB, false, 8 } );

  REQUIRE( success );

  printf("---\n");

  success = pipeline.construct_pipeline( { heif_colorspace_YCbCr, heif_chroma_420, false, 8 },
                                         { heif_colorspace_RGB, heif_chroma_interleaved_RGBA, true, 8 } );

  REQUIRE( success );

  printf("---\n");

  success = pipeline.construct_pipeline( { heif_colorspace_YCbCr, heif_chroma_420, false, 10 },
                                         { heif_colorspace_RGB, heif_chroma_444, false, 10 } );

  REQUIRE( success );

  printf("---\n");

  success = pipeline.construct_pipeline( { heif_colorspace_RGB, heif_chroma_444, false, 10 },
                                         { heif_colorspace_RGB, heif_chroma_interleaved_RRGGBBAA_BE, true, 10 } );

  REQUIRE( success );

  printf("---\n");

  success = pipeline.construct_pipeline( { heif_colorspace_RGB, heif_chroma_444, false, 10 },
                                         { heif_colorspace_RGB, heif_chroma_interleaved_RRGGBBAA_LE, true, 10 } );

  REQUIRE( success );

  printf("---\n");

  success = pipeline.construct_pipeline( { heif_colorspace_monochrome, heif_chroma_monochrome, false, 8 },
                                         { heif_colorspace_RGB, heif_chroma_interleaved_RGB, false, 8 } );

  REQUIRE( success );

  printf("---\n");

  success = pipeline.construct_pipeline( { heif_colorspace_monochrome, heif_chroma_monochrome, false, 8 },
                                         { heif_colorspace_RGB, heif_chroma_interleaved_RGBA, true, 8 } );

  REQUIRE( success );

  printf("---\n");

  success = pipeline.construct_pipeline( { heif_colorspace_RGB, heif_chroma_interleaved_RGBA, true, 8 },
                                         { heif_colorspace_YCbCr, heif_chroma_420, false, 8 } );

  REQUIRE( success );

  printf("---\n");

  success = pipeline.construct_pipeline( { heif_colorspace_RGB, heif_chroma_444, false, 10 },
                                         { heif_colorspace_RGB, heif_chroma_interleaved_RRGGBB_LE, false, 10 } );

  REQUIRE( success );

  printf("---\n");

  success = pipeline.construct_pipeline( { heif_colorspace_RGB, heif_chroma_interleaved_RRGGBB_LE, false, 12 },
                                         { heif_colorspace_RGB, heif_chroma_444, false, 12 } );

  REQUIRE( success );

  printf("---\n");

  success = pipeline.construct_pipeline( { heif_colorspace_RGB, heif_chroma_444, false, 12 },
                                         { heif_colorspace_YCbCr, heif_chroma_420, false, 12 } );

  REQUIRE( success );

  printf("---\n");

  success = pipeline.construct_pipeline( { heif_colorspace_RGB, heif_chroma_interleaved_RRGGBB_BE, false, 12 },
                                         { heif_colorspace_YCbCr, heif_chroma_420, false, 12 } );

  REQUIRE( success );

  printf("---\n");

  success = pipeline.construct_pipeline( { heif_colorspace_RGB, heif_chroma_interleaved_RRGGBB_LE, false, 12 },
                                         { heif_colorspace_YCbCr, heif_chroma_420, false, 12 } );

  REQUIRE( success );

  printf("--- monochrome colorspace -> interleaved RGB\n");

  success = pipeline.construct_pipeline( { heif_colorspace_monochrome, heif_chroma_monochrome, false, 8 },
                                         { heif_colorspace_RGB, heif_chroma_interleaved_RGB, false, 8 } );

  REQUIRE( success );

  printf("--- monochrome YCbCr -> interleaved RGB\n");

  success = pipeline.construct_pipeline( { heif_colorspace_YCbCr, heif_chroma_monochrome, false, 8 },
                                         { heif_colorspace_RGB, heif_chroma_interleaved_RGB, false, 8 } );

  REQUIRE( success );
=======
  REQUIRE(pipeline.construct_pipeline(input_state, target_state, options));

  auto in_image = std::make_shared<heif::HeifPixelImage>();
  // Width and height are multiples of 4.
  int width = 12;
  int height = 8; 
  REQUIRE(MakeTestImage(input_state, width, height, in_image.get()));

  std::shared_ptr<HeifPixelImage> out_image =
      pipeline.convert_image(in_image);

  REQUIRE(out_image != nullptr);
  CHECK(out_image->get_colorspace() == target_state.colorspace);
  CHECK(out_image->get_chroma_format() == target_state.chroma);
  CHECK(out_image->has_alpha() == target_state.has_alpha);
  for (const Plane& plane : GetPlanes(target_state, width, height)) {
    INFO("Plane " << plane.channel);
    int stride;
    CHECK(out_image->get_plane(plane.channel, &stride) != nullptr);
    CHECK(out_image->get_bits_per_pixel(plane.channel) ==
          target_state.bits_per_pixel);
  }

  // Convert back in the other direction (if supported).
  ColorConversionPipeline reverse_pipeline;
  if (reverse_pipeline.construct_pipeline(target_state, input_state,
                                          options)) {
    std::shared_ptr<HeifPixelImage> recovered_image =
        reverse_pipeline.convert_image(out_image);
    REQUIRE(recovered_image != nullptr);
    bool skip_alpha = !input_state.has_alpha || !target_state.has_alpha;
    double expected_psnr = input_state.colorspace == target_state.colorspace ? 100. : 45.;
    for (const Plane& plane : GetPlanes(input_state, width, height)) {
      if (skip_alpha && plane.channel == heif_channel_Alpha) continue;
      INFO("Plane " << plane.channel);
      double psnr = GetPsnr(*in_image, *recovered_image, plane.channel, skip_alpha);
      CHECK(psnr >= expected_psnr);
    }
  } else {
    WARN("no reverse conversion available to test round trip");
  }
}

void TestFailingConversion(const std::string& test_name,
                           const ColorState& input_state,
                           const ColorState& target_state,
                           const heif_color_conversion_options& options = {}) {
  ColorConversionPipeline pipeline;
  REQUIRE_FALSE(
      pipeline.construct_pipeline(input_state, target_state, options));
}

TEST_CASE("Color conversion", "[heif_image]") {
  heif_color_conversion_options basic_options = {
      .preferred_chroma_downsampling_algorithm =
          heif_chroma_downsampling_average,
      .preferred_chroma_upsampling_algorithm = heif_chroma_upsampling_bilinear,
      .only_use_preferred_chroma_algorithm = false};

  TestConversion("### RGB planes -> interleaved",
                 {heif_colorspace_RGB, heif_chroma_444, false, 8},
                 {heif_colorspace_RGB, heif_chroma_interleaved_RGB, false, 8},
                 basic_options);

  TestConversion("### YCbCr420 -> RGB",
                 {heif_colorspace_YCbCr, heif_chroma_420, false, 8},
                 {heif_colorspace_RGB, heif_chroma_interleaved_RGB, false, 8},
                 basic_options);

  TestConversion("### YCbCr420 -> RGBA",
                 {heif_colorspace_YCbCr, heif_chroma_420, false, 8},
                 {heif_colorspace_RGB, heif_chroma_interleaved_RGBA, true, 8},
                 basic_options);

  TestConversion("### YCbCr420 10bit -> RGB planes 10bit",
                 {heif_colorspace_YCbCr, heif_chroma_420, false, 10},
                 {heif_colorspace_RGB, heif_chroma_444, false, 10},
                 basic_options);

  TestConversion(
      "### RGB planes 10bit -> interleaved big endian",
      {heif_colorspace_RGB, heif_chroma_444, false, 10},
      {heif_colorspace_RGB, heif_chroma_interleaved_RRGGBBAA_BE, true, 10},
      basic_options);

  TestConversion(
      "### RGB planes 10bit -> interleaved little endian",
      {heif_colorspace_RGB, heif_chroma_444, false, 10},
      {heif_colorspace_RGB, heif_chroma_interleaved_RRGGBBAA_LE, true, 10},
      basic_options);

  TestConversion("### monochrome colorspace -> interleaved RGB",
                 {heif_colorspace_monochrome, heif_chroma_monochrome, false, 8},
                 {heif_colorspace_RGB, heif_chroma_interleaved_RGB, false, 8},
                 basic_options);

  TestConversion("### monochrome colorspace -> RGBA",
                 {heif_colorspace_monochrome, heif_chroma_monochrome, false, 8},
                 {heif_colorspace_RGB, heif_chroma_interleaved_RGBA, true, 8},
                 basic_options);

  TestConversion("### interleaved RGBA -> YCbCr 420",
                 {heif_colorspace_RGB, heif_chroma_interleaved_RGBA, true, 8},
                 {heif_colorspace_YCbCr, heif_chroma_420, false, 8},
                 basic_options);

  heif_color_conversion_options sharp_yuv_options{
      .preferred_chroma_downsampling_algorithm =
          heif_chroma_downsampling_sharp_yuv,
      .preferred_chroma_upsampling_algorithm = heif_chroma_upsampling_bilinear,
      .only_use_preferred_chroma_algorithm = true};

#ifdef HAVE_LIBSHARPYUV
  TestConversion("### interleaved RGB -> YCbCr 420 with sharp yuv",
                 {heif_colorspace_RGB, heif_chroma_interleaved_RGBA, false, 8},
                 {heif_colorspace_YCbCr, heif_chroma_420, false, 8},
                 sharp_yuv_options);
  TestConversion("### interleaved RGBA -> YCbCr 420 with sharp yuv",
                 {heif_colorspace_RGB, heif_chroma_interleaved_RGBA, true, 8},
                 {heif_colorspace_YCbCr, heif_chroma_420, true, 8},
                 sharp_yuv_options);
  TestConversion("### interleaved RGB 10bit -> YCbCr 420 10bit with sharp yuv",
                 {heif_colorspace_RGB, heif_chroma_interleaved_RGB, false, 8},
                 {heif_colorspace_YCbCr, heif_chroma_420, false, 8},
                 sharp_yuv_options);

  TestConversion("### interleaved RGBA 12bit big endian -> YCbCr 420 12bit with sharp yuv",
                 {heif_colorspace_RGB, heif_chroma_interleaved_RRGGBBAA_BE, true, 12},
                 {heif_colorspace_YCbCr, heif_chroma_420, true, 12},
                 sharp_yuv_options);
  TestConversion("### interleaved RGBA 12bit little endian -> YCbCr 420 12bit with sharp yuv",
                 {heif_colorspace_RGB, heif_chroma_interleaved_RRGGBBAA_LE, true, 12},
                 {heif_colorspace_YCbCr, heif_chroma_420, true, 12},
                 sharp_yuv_options);
  TestConversion("### planar RGB -> YCbCr 420 with sharp yuv",
                 {heif_colorspace_RGB, heif_chroma_444, false, 8},
                 {heif_colorspace_YCbCr, heif_chroma_420, false, 8},
                 sharp_yuv_options);
  TestConversion("### planar RGBA -> YCbCr 420 with sharp yuv",
                 {heif_colorspace_RGB, heif_chroma_444, true, 8},
                 {heif_colorspace_YCbCr, heif_chroma_420, true, 8},
                 sharp_yuv_options);
  TestConversion("### planar RGB 10bit -> YCbCr 420 10bit with sharp yuv",
                 {heif_colorspace_RGB, heif_chroma_444, false, 10},
                 {heif_colorspace_YCbCr, heif_chroma_420, false, 10},
                 sharp_yuv_options);
  TestConversion("### planar RGBA 10bit -> YCbCr 420 10bit with sharp yuv",
                 {heif_colorspace_RGB, heif_chroma_444, true, 10},
                 {heif_colorspace_YCbCr, heif_chroma_420, true, 10},
                 sharp_yuv_options);
#else
  // Should fail if libsharpyuv is not compiled in.
  TestFailingConversion(
      "### interleaved RGBA -> YCbCr 420 with sharp yuv NOT COMPILED IN",
      {heif_colorspace_RGB, heif_chroma_interleaved_RGBA, true, 8},
      {heif_colorspace_YCbCr, heif_chroma_420, false, 8}, sharp_yuv_options);
#endif

  TestFailingConversion(
      "### interleaved RGBA -> YCbCr 422 with sharp yuv (not supported!)",
      {heif_colorspace_RGB, heif_chroma_interleaved_RGBA, true, 8},
      {heif_colorspace_YCbCr, heif_chroma_422, false, 8}, sharp_yuv_options);

  TestConversion(
      "### RGB planes 10bit -> interleaved RGB 10bit little endian",
      {heif_colorspace_RGB, heif_chroma_444, false, 10},
      {heif_colorspace_RGB, heif_chroma_interleaved_RRGGBB_LE, false, 10},
      basic_options);

  TestConversion(
      "### interleaved RGB 12bit little endian -> RGB planes 12bit",
      {heif_colorspace_RGB, heif_chroma_interleaved_RRGGBB_LE, false, 12},
      {heif_colorspace_RGB, heif_chroma_444, false, 12}, basic_options);

  TestConversion("### RGB planes 12bit -> YCbCr 420 12bit",
                 {heif_colorspace_RGB, heif_chroma_444, false, 12},
                 {heif_colorspace_YCbCr, heif_chroma_420, false, 12},
                 basic_options);

  TestConversion(
      "### interleaved RGB 12bit big endian -> YCbCr 420 12bit",
      {heif_colorspace_RGB, heif_chroma_interleaved_RRGGBB_BE, false, 12},
      {heif_colorspace_YCbCr, heif_chroma_420, false, 12}, basic_options);

  TestConversion(
      "### interleaved RGB 12bit little endian -> YCbCr 420 12bit",
      {heif_colorspace_RGB, heif_chroma_interleaved_RRGGBB_LE, false, 12},
      {heif_colorspace_YCbCr, heif_chroma_420, false, 12}, basic_options);

  TestConversion("### monochrome YCbCr -> interleaved RGB",
                 {heif_colorspace_YCbCr, heif_chroma_monochrome, false, 8},
                 {heif_colorspace_RGB, heif_chroma_interleaved_RGB, false, 8},
                 basic_options);

  TestConversion("### monochrome YCbCr -> YCbCr with alpha",
                 {heif_colorspace_monochrome, heif_chroma_monochrome, false, 8},
                 {heif_colorspace_YCbCr, heif_chroma_444, true, 8},
                 basic_options);

  TestConversion("### monochrome YCbCr -> YCbCr 420",
                 {heif_colorspace_monochrome, heif_chroma_monochrome, false, 8},
                 {heif_colorspace_YCbCr, heif_chroma_420, false, 8},
                 basic_options);

  TestConversion("### monochrome YCbCr -> YCbCr 420 with alpha",
                 {heif_colorspace_monochrome, heif_chroma_monochrome, false, 8},
                 {heif_colorspace_YCbCr, heif_chroma_420, true, 8},
                 basic_options);
>>>>>>> 502639e3
}<|MERGE_RESOLUTION|>--- conflicted
+++ resolved
@@ -186,121 +186,6 @@
   printf("\n\n%s\n", test_name.c_str());
 
   ColorConversionPipeline pipeline;
-<<<<<<< HEAD
-  bool success;
-
-  printf("--- color conversions ---\n");
-
-  success = pipeline.construct_pipeline( { heif_colorspace_RGB, heif_chroma_444, false, 8 },
-                                         { heif_colorspace_RGB, heif_chroma_interleaved_RGB, false, 8 } );
-
-  REQUIRE( success );
-
-  printf("---\n");
-
-  success = pipeline.construct_pipeline( { heif_colorspace_YCbCr, heif_chroma_420, false, 8 },
-                                         { heif_colorspace_RGB, heif_chroma_interleaved_RGB, false, 8 } );
-
-  REQUIRE( success );
-
-  printf("---\n");
-
-  success = pipeline.construct_pipeline( { heif_colorspace_YCbCr, heif_chroma_420, false, 8 },
-                                         { heif_colorspace_RGB, heif_chroma_interleaved_RGBA, true, 8 } );
-
-  REQUIRE( success );
-
-  printf("---\n");
-
-  success = pipeline.construct_pipeline( { heif_colorspace_YCbCr, heif_chroma_420, false, 10 },
-                                         { heif_colorspace_RGB, heif_chroma_444, false, 10 } );
-
-  REQUIRE( success );
-
-  printf("---\n");
-
-  success = pipeline.construct_pipeline( { heif_colorspace_RGB, heif_chroma_444, false, 10 },
-                                         { heif_colorspace_RGB, heif_chroma_interleaved_RRGGBBAA_BE, true, 10 } );
-
-  REQUIRE( success );
-
-  printf("---\n");
-
-  success = pipeline.construct_pipeline( { heif_colorspace_RGB, heif_chroma_444, false, 10 },
-                                         { heif_colorspace_RGB, heif_chroma_interleaved_RRGGBBAA_LE, true, 10 } );
-
-  REQUIRE( success );
-
-  printf("---\n");
-
-  success = pipeline.construct_pipeline( { heif_colorspace_monochrome, heif_chroma_monochrome, false, 8 },
-                                         { heif_colorspace_RGB, heif_chroma_interleaved_RGB, false, 8 } );
-
-  REQUIRE( success );
-
-  printf("---\n");
-
-  success = pipeline.construct_pipeline( { heif_colorspace_monochrome, heif_chroma_monochrome, false, 8 },
-                                         { heif_colorspace_RGB, heif_chroma_interleaved_RGBA, true, 8 } );
-
-  REQUIRE( success );
-
-  printf("---\n");
-
-  success = pipeline.construct_pipeline( { heif_colorspace_RGB, heif_chroma_interleaved_RGBA, true, 8 },
-                                         { heif_colorspace_YCbCr, heif_chroma_420, false, 8 } );
-
-  REQUIRE( success );
-
-  printf("---\n");
-
-  success = pipeline.construct_pipeline( { heif_colorspace_RGB, heif_chroma_444, false, 10 },
-                                         { heif_colorspace_RGB, heif_chroma_interleaved_RRGGBB_LE, false, 10 } );
-
-  REQUIRE( success );
-
-  printf("---\n");
-
-  success = pipeline.construct_pipeline( { heif_colorspace_RGB, heif_chroma_interleaved_RRGGBB_LE, false, 12 },
-                                         { heif_colorspace_RGB, heif_chroma_444, false, 12 } );
-
-  REQUIRE( success );
-
-  printf("---\n");
-
-  success = pipeline.construct_pipeline( { heif_colorspace_RGB, heif_chroma_444, false, 12 },
-                                         { heif_colorspace_YCbCr, heif_chroma_420, false, 12 } );
-
-  REQUIRE( success );
-
-  printf("---\n");
-
-  success = pipeline.construct_pipeline( { heif_colorspace_RGB, heif_chroma_interleaved_RRGGBB_BE, false, 12 },
-                                         { heif_colorspace_YCbCr, heif_chroma_420, false, 12 } );
-
-  REQUIRE( success );
-
-  printf("---\n");
-
-  success = pipeline.construct_pipeline( { heif_colorspace_RGB, heif_chroma_interleaved_RRGGBB_LE, false, 12 },
-                                         { heif_colorspace_YCbCr, heif_chroma_420, false, 12 } );
-
-  REQUIRE( success );
-
-  printf("--- monochrome colorspace -> interleaved RGB\n");
-
-  success = pipeline.construct_pipeline( { heif_colorspace_monochrome, heif_chroma_monochrome, false, 8 },
-                                         { heif_colorspace_RGB, heif_chroma_interleaved_RGB, false, 8 } );
-
-  REQUIRE( success );
-
-  printf("--- monochrome YCbCr -> interleaved RGB\n");
-
-  success = pipeline.construct_pipeline( { heif_colorspace_YCbCr, heif_chroma_monochrome, false, 8 },
-                                         { heif_colorspace_RGB, heif_chroma_interleaved_RGB, false, 8 } );
-
-  REQUIRE( success );
-=======
   REQUIRE(pipeline.construct_pipeline(input_state, target_state, options));
 
   auto in_image = std::make_shared<heif::HeifPixelImage>();
@@ -509,5 +394,4 @@
                  {heif_colorspace_monochrome, heif_chroma_monochrome, false, 8},
                  {heif_colorspace_YCbCr, heif_chroma_420, true, 8},
                  basic_options);
->>>>>>> 502639e3
 }